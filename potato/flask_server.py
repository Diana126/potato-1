--- conflicted
+++ resolved
@@ -1,1929 +1,1920 @@
-import socketserver
-import os
-import sys
-import numpy as np
-import flask
-from flask import Flask, render_template, request, url_for, jsonify
-
-import pandas as pd
-
-import yaml
-import re
-from os.path import basename
-
-from os import path
-
-from bs4 import BeautifulSoup
-
-from tqdm import tqdm
-
-import threading
-
-import html
-
-import logging
-
-# import requests
-import random
-import time
-import json
-import gzip
-from datetime import datetime
-from collections import deque, defaultdict, Counter, OrderedDict
-import collections
-from argparse import ArgumentParser
-
-from sklearn.pipeline import Pipeline
-
-from itertools import zip_longest
-
-# import choix
-# import networkx as nx
-
-
-domain_file_path = ""
-file_list = []
-file_list_size = 0
-default_port = 8000
-user_dict = {}
-
-file_to_read_from = ""
-#MAX_STORY_LENGTH = 99999  # No limit
-#NUM_STORIES_TO_READ = 999999999  # No limit
-
-all_data = {}
-
-#user_story_set = {}
-user_story_pos = defaultdict(lambda: 0, dict())
-#user_file_written_map = defaultdict(dict)
-#user_current_story_dict = {}
-user_response_dicts_queue = defaultdict(deque)
-
-user_to_annotation_state = {}
-
-# A global mapping from an instance's id to its data. This is filled by
-# load_all_data()
-instance_id_to_data = {}
-
-# curr_user_story_similarity = {}
-
-# minimum_list = 30
-
-#SHOW_PATH = False
-#SHOW_SIMILARITY = False
-#FIRST_LOAD = True
-# QUESTION_START = True
-#closed = False
-
-# Config is the Potation configuration the user has passed in as a .yaml file
-config = None
-
-# This variable of tyep ActiveLearningState keeps track of information on active
-# learning, such as which instances were sampled according to each strategy
-active_learning_state = None
-
-# Hacky nonsense
-schema_label_to_color = {}
-
-COLOR_PALETTE = ['rgb(179,226,205)', 'rgb(253,205,172)', 'rgb(203,213,232)', 'rgb(244,202,228)', 'rgb(230,245,201)', 'rgb(255,242,174)', 'rgb(241,226,204)', 'rgb(204,204,204)', 'rgb(102, 197, 204)', 'rgb(246, 207, 113)',
-                 'rgb(248, 156, 116)', 'rgb(220, 176, 242)', 'rgb(135, 197, 95)', 'rgb(158, 185, 243)', 'rgb(254, 136, 177)', 'rgb(201, 219, 116)', 'rgb(139, 224, 164)', 'rgb(180, 151, 231)', 'rgb(179, 179, 179)']
-
-app = Flask(__name__)
-
-
-class UserConfig:
-    '''
-    A class for maintaining state on which users are allowed to use the system
-    '''
-    
-    def __init__(self, user_config_path):
-        self.allow_all_users = False
-        self.user_config_path = user_config_path
-        self.userlist = []
-        self.usernames = set()
-        self.users = {}
-        self.required_user_info_keys = ['username','password']
-
-    #Jiaxin: this function will be depreciate since we will save the full user dict with password
-    def add_user(self, username):
-        if username in self.usernames:
-            print("Duplicate user in list: %s" % username)
-        self.usernames.add(username)
-
-    #add a single user to the full user dict
-    def add_single_user(self, single_user):
-        for key in self.required_user_info_keys:
-            if key not in single_user:
-                print('Missing %s in user info' % key)
-                return 'Missing %s in user info' % key
-        if single_user['username'] in self.users:
-            print("Duplicate user in list: %s" % single_user['username'])
-            return "Duplicate user in list: %s" % single_user['username']
-        self.users[single_user['username']] = single_user
-        self.userlist.append(single_user['username'])
-        return 'Success'
-
-    def save_user_config(self):
-        if user_config_path:
-            with open(self.user_config_path, 'wt') as f:
-                for k in self.userlist:
-                    f.writelines(json.dumps(self.users[k]) + '\n')
-
-    #check if a user name is in the current user list
-    def is_valid_username(self, username):
-        return username in self.users
-
-    #check if the password is correct for a given (username, password) pair
-    #TODO: Currently we are just doing simple plaintext verification, but we will need ciphertext verification in the long run
-    def is_valid_password(self, username, password):
-        return self.is_valid_username(username) and self.users[username]['password'] == password
-
-    def is_valid_user(self, username):
-        return self.allow_all_users or username in self.usernames
-
-class ActiveLearningState:
-    '''
-    A class for maintaining state on active learning.
-    '''
-    
-    def __init__(self):
-        self.id_to_selection_type = {}
-        self.id_to_update_round = {}
-        self.cur_round = 0    
-        
-    def update_selection_types(self, id_to_selection_type):
-        self.cur_round += 1
-
-        for iid, st in id_to_selection_type.items():
-            self.id_to_selection_type[iid] = st
-            self.id_to_update_round[iid] = self.cur_round
-
-    
-    
-class UserAnnotationState:
-    '''
-    A class for maintaining state on which annotations users have completed.
-    '''
-    
-    def __init__(self, instance_id_to_data):
-
-        # This data structure keeps the annotations the user has completed so far
-        self.instance_id_to_labeling = {}
-
-        # This is a reference to the data
-        #
-        # NB: do we need this as a field?
-        self.instance_id_to_data = instance_id_to_data
-
-        # TODO: Put behavioral information of each instance with the labels together
-        # however, that requires too many changes of the data structure
-        # therefore, we contruct a separate dictionary to save all the behavioral information (e.g. time, click, ..)
-        self.instance_id_to_behavioral_data = {}
-
-        # NOTE: this might be dumb but at the moment, we cache the order in
-        # which this user will walk the instances. This might not work if we're
-        # annotating a ton of things with a lot of people, but hopefully it's
-        # not too bad. The underlying motivation is to programmatically change
-        # this ordering later
-        self.instance_id_ordering = list(instance_id_to_data.keys())
-
-        #initialize the mapping from instance id to order
-        self.instance_id_to_order = self.generate_id_order_mapping(self.instance_id_ordering)
-
-        self.instance_cursor = 0
-
-    def generate_id_order_mapping(self,instance_id_ordering):
-        id_order_mapping = {}
-        for i in range(len(instance_id_ordering)):
-            id_order_mapping[instance_id_ordering[i]] = i
-        return id_order_mapping
-
-    def current_instance(self):
-        #print("current_instance(): cursor is now ", self.instance_cursor)
-        inst_id = self.instance_id_ordering[self.instance_cursor]
-        instance = instance_id_to_data[inst_id]
-        return instance
-
-    def go_back(self):
-        if self.instance_cursor > 0:
-            self.instance_cursor -= 1
-
-    def go_forward(self):
-        old_cur = self.instance_cursor
-        if self.instance_cursor < len(self.instance_id_to_data) - 1:
-            self.instance_cursor += 1
-
-    def go_to_id(self, id):
-        old_cur = self.instance_cursor
-        if id < len(self.instance_id_to_data) and id >= 0:
-            self.instance_cursor = id
-
-    def get_annotations(self, instance_id):
-        if instance_id not in self.instance_id_to_labeling:
-            return None
-        else:
-            # NB: Should this be a view/copy?
-            return self.instance_id_to_labeling[instance_id]
-
-    def get_annotation_count(self):
-        return len(self.instance_id_to_labeling)
-
-    def set_annotation(self, instance_id, schema_to_label_to_value, behavioral_data_dict):
-        '''
-        Based on a user's actions, updates the annotation for this particular instance. 
-        '''
-        
-        old_annotation = defaultdict(dict)
-        if instance_id in self.instance_id_to_labeling:
-            old_annotation = self.instance_id_to_labeling[instance_id]
-            
-        # Avoid updating with no entries
-        if len(schema_to_label_to_value) > 0:
-
-            self.instance_id_to_labeling[instance_id] = schema_to_label_to_value
-            
-            # TODO: keep track of all the annotation behaviors instead of only
-            # keeping the latest one each time when new annotation is updated,
-            # we also update the behavioral_data_dict (currently done in the
-            # update_annotation_state function)
-            #
-            # self.instance_id_to_behavioral_data[instance_id] = behavioral_data_dict
-            
-        elif instance_id in self.instance_id_to_labeling:
-            del self.instance_id_to_labeling[instance_id]
-
-        return old_annotation != schema_to_label_to_value
-
-    # This is only used to update the entire list of annotations,
-    # normally when loading all the saved data
-    def update(self, id_key, annotation_order, annotated_instances):
-        self.instance_id_to_labeling = {}
-        for inst in annotated_instances:
-
-            inst_id = inst['id']
-            annotation = inst['annotation']
-            misc_dict = {}
-            if 'misc' in inst:
-                misc_dict = inst['misc']
-
-            self.instance_id_to_labeling[inst_id] = annotation
-            self.instance_id_to_behavioral_data[inst_id] = misc_dict
-
-        self.instance_id_ordering = annotation_order
-        self.instance_id_to_order = self.generate_id_order_mapping(self.instance_id_ordering)
-
-        # Set the current item to be the one after the last thing that was
-        # annotated
-        #self.instance_cursor = min(len(self.instance_id_to_labeling),
-        #                           len(self.instance_id_ordering)-1)
-        if len(annotated_instances) > 0:
-            self.instance_cursor = self.instance_id_to_order[annotated_instances[-1]['id']]
-        else:
-            annotation_order[0]
-
-            # print("update(): user had annotated %d instances, so setting cursor to %d" %
-        #      (len(self.instance_id_to_labeling), self.instance_cursor))
-
-
-    def reorder_remaining_instances(self, new_id_order, preserve_order):
-
-        # Preserve the ordering the user has seen so far for data they've
-        # annotated. This also includes items that *other* users have annotated
-        # to ensure all items get the same number of annotations (otherwise
-        # these items might get re-ordered farther away)
-        new_order = [ iid for iid in self.instance_id_ordering \
-                         if iid in preserve_order ]
-
-        # Now add all the other IDs
-        for iid in new_id_order:
-            if iid not in self.instance_id_to_labeling:
-                new_order.append(iid)
-
-
-        assert len(new_order) == len(self.instance_id_ordering)
-                
-        # Update the user's state
-        self.instance_id_ordering = new_order
-        self.instance_id_to_order = self.generate_id_order_mapping(self.instance_id_ordering)
-                        
-
-def load_all_data(config):
-    global annotate_state  # formerly known as user_state
-    global all_data
-    global logger
-    global instance_id_to_data
-
-    # Hacky nonsense
-    global re_to_highlights
-
-    # Where to look in the JSON item object for the text to annotate
-    text_key = config['item_properties']['text_key']
-    id_key = config['item_properties']['id_key']
-
-    items_to_annotate = []
-
-    # Keep the data in the same order we read it in
-    instance_id_to_data = OrderedDict()
-
-    data_files = config['data_files']
-    logger.debug('Loading data from %d files' % (len(data_files)))
-
-    
-    for data_fname in data_files:
-
-        fmt = data_fname.split('.')[-1]
-        if not (fmt == 'csv' or fmt == 'tsv' or fmt == 'json' or 'jsonl'):
-            raise Exception("Unsupported input file format %s for %s" % (fmt, data_fname))
-                
-        logger.debug('Reading data from ' + data_fname)
-
-        if fmt == 'json' or fmt == 'jsonl':        
-            with open(data_fname, "rt") as f:
-                for line_no, line in enumerate(f):
-                    item = json.loads(line)
-
-                    # fix the encoding
-                    # item[text_key] = item[text_key].encode("latin-1").decode("utf-8")
-                    
-                    instance_id = item[id_key]
-
-                    # TODO: check for duplicate instance_id
-                    instance_id_to_data[instance_id] = item
-
-                    items_to_annotate.append(item)
-        else:
-            sep = ',' if fmt == 'csv' else '\t'
-            df = pd.read_csv(data_fname)
-            for i, row in df.iterrows():
-
-                item = { }
-                for c in df.columns:
-                    item[c] = row[c]
-                instance_id = row[id_key]
-
-                # TODO: check for duplicate instance_id
-                instance_id_to_data[instance_id] = item                               
-                items_to_annotate.append(item)
-            line_no = len(df)
-                
-        logger.debug('Loaded %d instances from %s' % (line_no, data_fname))
-    all_data["items_to_annotate"] = items_to_annotate
-
-    # TODO: make this fully configurable somehow...
-    re_to_highlights = defaultdict(list)
-    if 'keyword_highlights_file' in config:
-        kh_file = config['keyword_highlights_file']
-        logger.debug("Loading keyword highlighting from %s" % (kh_file))
-
-        with open(kh_file, 'rt') as f:
-            # TODO: make it flexible based on keyword
-            df = pd.read_csv(kh_file, sep='\t')
-            for i, row in df.iterrows():
-                regex = r'\b' + row['Word'].replace("*", "[a-z]*?") + r'\b'
-                re_to_highlights[regex].append((row['Schema'], row['Label']))
-
-        logger.debug('Loaded %d regexes to map to %d labels for dynamic highlighting'
-                     % (len(re_to_highlights), i))
-
-
-def cal_amount(user):
-    count = 0
-    lines = user_dict[user]["user_data"]
-    for key in lines:
-        if lines[key]["annotated"]:
-            count += 1
-    return count
-
-
-def find_start_id(user):
-    path = user_dict[user]["path"]
-    # if not os.path.exists(path):
-    #    initialize_user_data(path, user_dict[user]['user_id'])
-    user_data = {}
-    user_dict[user]["start_id"] = len(all_data["annotated_data"])
-    lines = user_dict[user]["user_data"]
-    for i in range(len(lines), 0):
-        line = lines[str(i)]
-        if not line["annotated"]:
-            user_dict[user]["start_id"] = line["id"]
-            return line["id"]
-    # user_dict[user]['user_data'] = user_data
-
-
-def move_to_prev_instance(username):
-    user_state = lookup_user_state(username)
-    user_state.go_back()
-
-
-def move_to_next_instance(username):
-    user_state = lookup_user_state(username)
-    user_state.go_forward()
-
-
-def go_to_id(username, id):
-    # go to specific item
-    user_state = lookup_user_state(username)
-    user_state.go_to_id(int(id))
-
-def get_total_annotations():
-    '''
-    Returns the total number of unique annotations done across all users
-    '''
-    total = 0
-    for username in get_users():
-        user_state = lookup_user_state(username)
-        total += user_state.get_annotation_count()
-
-    return total
-
-
-
-def update_annotation_state(username, form):
-    '''
-    Parses the state of the HTML form (what the user did to the instance) and
-    updates the state of the instance's annotations accordingly.
-    '''
-
-    # Get what the user has already annotated, which might include this instance too
-    user_state = lookup_user_state(username)
-
-    instance_id = request.form['instance_id']
-
-    schema_to_label_to_value = defaultdict(dict)
-
-    behavioral_data_dict = {}
-    
-    did_change = False
-    for key in form:
-        # look for behavioral information regarding time, click, ...
-        if key[:5] == 'misc_':
-            behavioral_data_dict[key[5:]] = form[key]
-            continue
-
-        # Look for the marker that indicates an annotation label
-        if ':::' not in key:
-            continue
-
-        cols = key.split(':::')
-        annotation_schema = cols[0]
-        annotation_label = cols[1]
-        annotation_value = form[key]
-
-        schema_to_label_to_value[annotation_schema][annotation_label] = annotation_value
-        
-        #schema_to_labels[annotation_schema].append(annotation_label)
-
-    # print("-- for user %s, instance %s -> %s" % (username, instance_id, str(schema_to_labels)))
-
-    #for schema, labels in schema_to_labels.items():
-    #    for label in labels:          
-    #        did_change |= user_state.set_annotation(instance_id, schema, label, value, behavioral_data_dict)
-
-    did_change = user_state.set_annotation(instance_id, schema_to_label_to_value, behavioral_data_dict)
-
-    # update the behavioral information regarding time only when the annotations are changed
-    #if did_change:
-    #    user_state.instance_id_to_behavioral_data[instance_id] = behavioral_data_dict
-        # print('misc information updated')
-
-    return did_change
-
-
-def get_annotations_for_user_on(username, instance_id):
-    user_state = lookup_user_state(username)
-    annotations = user_state.get_annotations(instance_id)
-    return annotations
-
-# This was used to merge annotated instances in previous annotations.  For
-# example, you had some annotations from google sheet, and want to merge it with
-# the current annotation procedure
-def merge_annotation():
-    global user_dict
-    #global closed
-    global all_data
-    global args
-
-    with open("merged_annotation.json", "w") as w:
-        for i in range(len(all_data["annotated_data"])):
-            line = all_data["annotated_data"][i]
-            annotations = []
-            for user in user_dict:
-                if "label" in user_dict[user]["user_data"][str(i)]:
-                    annotations.append(
-                        {
-                            "label": int(user_dict[user]["user_data"][str(i)]["label"]),
-                            "user": int(user_dict[user]["user_id"]),
-                        }
-                    )
-            line["annotations"] = annotations
-            w.writelines(json.dumps(line) + "\n")
-
-
-def write_data(username):
-    global user_dict
-    #global closed
-    global all_data
-    global args
-
-    path = user_dict[username]["path"]
-    with open(path, "w") as w:
-        for line in user_dict[username]["user_data"]:
-            line = json.dumps(user_dict[username]["user_data"][line])
-            w.writelines(line + "\n")
-
-
-@app.route("/")
-def home():
-    global config
-    return render_template("home.html", title=config['annotation_task_name'])
-
-
-@app.route("/login", methods=['GET', 'POST'])
-def login():
-    global user_config
-    global config
-
-    # TODO: add in logic for checking/hashing passwords, safe password
-    # management, etc. For now just #yolo and log in people regardless.
-    action = request.form.get("action")
-
-    # Jiaxin: currently we are just using email as the username
-    username = request.form.get("email")
-    password = request.form.get("pass")
-    print(action, username, password)
-
-    if True:
-        return annotate_page()
-    elif action == 'login':
-        if user_config.is_valid_password(username, password):
-            return annotate_page()
-        else:
-            data = {
-                'username':username,
-                'pass':password,
-                'Login_error': 'Invalid username or password'
-            }
-            return render_template("home.html", title=config['annotation_task_name'], login_email = username,  login_error = 'Invalid username or password')
-    else:
-        print('unknown action at home page')
-        return render_template("home.html", title=config['annotation_task_name'])
-
-@app.route("/signup", methods=['GET', 'POST'])
-def signup():
-    global user_config
-    global config
-    # TODO: add in logic for checking/hashing passwords, safe password
-    # management, etc. For now just #yolo and log in people regardless.
-    action = request.form.get("action")
-    # Jiaxin: currently we are just using email as the username
-    username = request.form.get("email")
-    email = request.form.get("email")
-    password = request.form.get("pass")
-    print(action, username, password)
-
-    if action == 'signup':
-        single_user = {
-            'username':username,
-            'email':email,
-            'password':password
-        }
-        result = user_config.add_single_user(single_user)
-        print(single_user['username'], result)
-        if result == 'Success':
-            user_config.save_user_config()
-            return render_template("home.html", title=config['annotation_task_name'], login_email = username, login_error = 'User registration success for ' + username + ', please login now')
-        else:
-            #TODO: return to the signup page and display error message
-            return render_template("home.html", title=config['annotation_task_name'], login_error = result + ', please try again or log in')
-    else:
-        print('unknown action at home page')
-        return render_template("home.html", title=config['annotation_task_name'], login_email = username, login_error = 'Invalid username or password')
-
-@app.route("/newuser")
-def new_user():
-    return render_template("newuser.html")
-
-
-def get_users():
-    '''
-    Returns an iterable over the usernames of all users who have annotated in
-    the system so far
-    '''
-    global user_to_annotation_state
-    return user_to_annotation_state.keys()
-
-
-def lookup_user_state(username):
-    '''
-    Returns the UserAnnotationState for a user, or if that user has not yet
-    annotated, creates a new state for them and registers them with the system.
-    '''
-    global user_to_annotation_state
-
-    if username not in user_to_annotation_state:
-        logger.debug(
-            "Previously unknown user \"%s\"; creating new annotation state" % (username))
-        user_state = UserAnnotationState(instance_id_to_data)
-        user_to_annotation_state[username] = user_state
-    else:
-        user_state = user_to_annotation_state[username]
-
-    return user_state
-
-
-def save_user_state(username, save_order=False):
-    global user_to_annotation_state
-    global config
-    global instance_id_to_data
-
-    # Figure out where this user's data would be stored on disk
-    output_annotation_dir = config['output_annotation_dir']
-
-    # NB: Do some kind of sanitizing on the username to improve security
-    user_dir = path.join(output_annotation_dir, username)
-
-    user_state = lookup_user_state(username)
-
-    if not os.path.exists(user_dir):
-        os.makedirs(user_dir)
-        logger.debug("Created state directory for user \"%s\"" % (username))
-
-    annotation_order_fname = path.join(user_dir, "annotation_order.txt")
-    if not os.path.exists(annotation_order_fname) or save_order:
-        with open(annotation_order_fname, 'wt') as outf:
-            for inst in user_state.instance_id_ordering:
-                # JIAXIN: output id has to be str
-                outf.write(str(inst) + '\n')
-
-    annotated_instances_fname = path.join(
-        user_dir, "annotated_instances.jsonl")
-    
-    with open(annotated_instances_fname, 'wt') as outf:
-        for inst_id, data in user_state.instance_id_to_labeling.items():
-            bd_dict = user_state.instance_id_to_behavioral_data[inst_id] if inst_id in user_state.instance_id_to_behavioral_data else {}
-            output = {'id': inst_id, 'annotation': data, 'behavioral_data': bd_dict}
-            json.dump(output, outf)
-            outf.write('\n')
-
-
-def save_all_annotations():
-    global user_to_annotation_state
-    global config
-    global instance_id_to_data
-
-    # Figure out where this user's data would be stored on disk
-    output_annotation_dir = config['output_annotation_dir']
-    fmt = config['output_annotation_format']
-
-    if not (fmt == 'csv' or fmt == 'tsv' or fmt == 'json' or 'jsonl'):
-        raise Exception("Unsupported output format: " + fmt)
-
-    if not os.path.exists(output_annotation_dir):
-        os.makedirs(output_annotation_dir)
-        logger.debug("Created state directory for annotations: %s" % (output_annotation_dir))
-        
-    annotated_instances_fname = path.join(output_annotation_dir, "annotated_instances." + fmt)
-    
-    # We write jsonl format regardless        
-    if fmt == 'json' or fmt == 'jsonl':
-        with open(annotated_instances_fname, 'wt') as outf:
-            for user_id, user_state in user_to_annotation_state.items():
-                for inst_id, data in user_state.instance_id_to_labeling.items():
-                    
-                    bd_dict = user_state.instance_id_to_behavioral_data[inst_id] if inst_id in user_state.instance_id_to_behavioral_data else {}
-                    output = {'id': inst_id, 'annotation': data, 'behavioral_data': bd_dict}
-                    json.dump(output, outf)
-                    outf.write('\n')
-    
-
-    # Convert to Pandas and then dump
-    elif fmt == 'csv' or fmt == 'tsv':
-        df = defaultdict(list)
-
-        # Loop 1, figure out which schemas/labels have values
-        schema_to_labels = defaultdict(set)
-
-        for user_id, user_state in user_to_annotation_state.items():
-            for inst_id, annotation in user_state.instance_id_to_labeling.items():
-                for schema, label_vals in annotation.items():
-                    for label, val in label_vals.items():
-                        schema_to_labels[schema].add(label)
-                # TODO: figure out what's in the behavioral dict and how to format it
-
-        # Loop 2, report everything that's been annotated
-        for user_id, user_state in user_to_annotation_state.items():
-            for inst_id, annotation in user_state.instance_id_to_labeling.items():
-
-                df['user'].append(user_id)
-                df['instance_id'].append(inst_id)
-
-                for schema, labels in schema_to_labels.items():
-                    if schema in annotation:
-                        label_vals = annotation[schema]
-                        for label in labels:
-                            val = label_vals[label] if label in label_vals else None
-                            # For some sanity, combine the schema and label it a single column
-                            df[schema + ':::' + label].append(val)
-                    # If the user did label this schema at all, fill it with None values
-                    else:
-                        for label in labels:
-                            df[schema + ':::' + label].append(None)
-                            
-                # TODO: figure out what's in the behavioral dict and how to format it
-                
-        df = pd.DataFrame(df)
-        sep = ',' if fmt == 'csv' else '\t'
-        df.to_csv(annotated_instances_fname, index=False, sep=sep)
-
-                    
-
-def load_user_state(username):
-    '''
-    Loads the user's state from disk. The state includes which instances they
-    have annotated and the order in which they are expected to see instances.
-    '''
-    global user_to_annotation_state
-    global config
-    global instance_id_to_data
-    global logger
-
-    # Figure out where this user's data would be stored on disk
-    user_state_dir = config['output_annotation_dir']
-
-    # NB: Do some kind of sanitizing on the username to improve securty
-    user_dir = path.join(user_state_dir, username)
-
-    # User has annotated before
-    if os.path.exists(user_dir):
-        logger.debug(
-            "Found known user \"%s\"; loading annotation state" % (username))
-
-        annotation_order_fname = path.join(user_dir, "annotation_order.txt")
-        annotation_order = []
-        with open(annotation_order_fname, 'rt') as f:
-            for line in f:
-                instance_id = line[:-1]
-                if instance_id not in instance_id_to_data:
-                    logger.warning('Annotation state for %s does not match instances in existing dataset at %s'
-                                   % (user_dir, ','.join(config['data_files'])))
-                    continue
-                annotation_order.append(line[:-1])
-
-        annotated_instances_fname = path.join(
-            user_dir, "annotated_instances.jsonl")
-        annotated_instances = []
-
-        with open(annotated_instances_fname, 'rt') as f:
-            for line in f:
-                annotated_instance = json.loads(line)
-                instance_id = annotated_instance['id']
-                if instance_id not in instance_id_to_data:
-                    logger.warning('Annotation state for %s does not match instances in existing dataset at %s'
-                                   % (user_dir, ','.join(config['data_files'])))
-                    continue
-                annotated_instances.append(annotated_instance)
-
-        # Ensure the current data is represented in the annotation order
-        # NOTE: this is a hack to be fixed for when old user data is in the same directory
-        #
-        for iid in instance_id_to_data.keys():
-            if iid not in annotation_order:
-                annotation_order.append(iid)
-
-        id_key = config['item_properties']['id_key']
-        user_state = UserAnnotationState(instance_id_to_data)
-        user_state.update(id_key, annotation_order, annotated_instances)
-
-        # Make sure we keep track of the user throughout the program
-        user_to_annotation_state[username] = user_state
-
-        logger.info("Loaded %d annotations for known user \"%s\"" %
-                    (user_state.get_annotation_count(), len(instance_id_to_data)))
-
-    # New user, so initialize state
-    else:
-
-        logger.debug(
-            "Previously unknown user \"%s\"; creating new annotation state" % (username))
-        user_state = UserAnnotationState(instance_id_to_data)
-        user_to_annotation_state[username] = user_state
-
-
-def get_cur_instance_for_user(username):
-    global user_to_annotation_state
-    global instance_id_to_data
-    global logger
-
-    user_state = lookup_user_state(username)
-
-    return user_state.current_instance()
-
-
-def previous_response(user, file_path):
-    global user_story_pos
-    global user_response_dicts_queue
-    user_story_pos[user] -= 1
-
-    with open(file_path, "r") as f:
-        responses = f.readlines()[:-1]
-
-    user_response_dicts_queue[user].pop()
-
-    with open(file_path, "w") as f:
-        for line in responses:
-            f.write(line)
-
-
-@app.route("/annotate", methods=["GET", "POST"])
-def annotate_page():
-    '''
-    Parses the input received from the user's annotation and takes some action
-    based on what was clicked/typed. This method is the main switch for changing
-    the state of the server for this user.
-    '''
-    
-    global user_config
-
-    
-    username = request.form.get("email")
-
-    # Check if the user is authorized. If not, go to the login page
-    #if not user_config.is_valid_username(username):
-    #    return render_template("home.html")
-
-    # Based on what the user did to the instance, update the annotate state for
-    # this instance. All of the instances clicks/checks/text are stored in the
-    # request.form object, which has the name of the HTML element and its value.
-    #
-    # If the user actually changed the annotate state (as opposed to just moving
-    # through instances), then save the state of the annotations.
-    #
-    # NOTE: I *think* this is safe from race conditions since the flask server
-    # is running in a single thread, but it's probably good to check on this at
-    # some point if we scale to having lots of concurrent users.
-    if 'instance_id' in request.form:
-        did_change = update_annotation_state(username, request.form)
-
-        if did_change:
-
-            # Check if we need to run active learning to re-order instances. We
-            # do this before saving the user state in case the order does change.o
-            #
-            # NOTE: In a perfect world, this would be done in a separate process
-            # that is synchronized and users get their next instance from some
-            # centrally managed queue so we don't block while doing all this
-            # training. However, such advanced wizardry is beyond this MVP and
-            # will have to wait
-            if "active_learning_config" in config \
-               and config["active_learning_config"]['enable_active_learning']:
-
-                # Check to see if we've hit the threshold for the number of
-                # annotations needed
-                al_config = config["active_learning_config"]
-
-                # How many total annotations do we need to have
-                update_rate = al_config['update_rate']
-                total_annotations = get_total_annotations()
-                print(total_annotations, update_rate, total_annotations % update_rate)
-                
-                if total_annotations % update_rate == 0:
-                    actively_learn()
-            
-            save_user_state(username)
-
-            # Save everything in a separate thread to avoid I/O issues
-            th = threading.Thread(target=save_all_annotations)
-            th.start()
-
-    ism = request.form.get("label")
-    action = request.form.get("src")
-
-    if action == "home":
-        load_user_state(username)
-        # gprint("session recovered")
-
-    elif action == "prev_instance":
-        #print("moving to prev instance")
-        move_to_prev_instance(username)
-
-    elif action == "next_instance":
-        #print("moving to next instance")
-        move_to_next_instance(username)
-
-    elif action == "go_to":
-        go_to_id(username, request.form.get("go_to"))
-
-    else:
-        print('unrecognized action request: "%s"' % action)
-
-    instance = get_cur_instance_for_user(username)
-
-    text_key = config['item_properties']['text_key']
-    id_key = config['item_properties']['id_key']
-    if config['annotation_task_name'] == "Contextual Acceptability":
-        context_key = config['item_properties']['context_key']
-        context = instance[context_key]
-    
-    text = instance[text_key]
-    instance_id = instance[id_key]
-    
-    
-    if "keyword_highlights_file" in config:
-        updated_text, schema_labels_to_highlight = post_process(config, text)
-    else:
-        updated_text, schema_labels_to_highlight = text, set()
-
-    # Fill in the kwargs that the user wanted us to include when rendering the page
-    kwargs = {}
-    if 'kwargs' in config['item_properties']:
-        for kw in config['item_properties']['kwargs']:
-            kwargs[kw] = instance[kw]
-        
-    # Flask will fill in the things we need into the HTML template we've created,
-    # replacing {{variable_name}} with the associated text for keyword arguments
-    rendered_html = render_template(
-        config['site_file'],
-        username=username,
-        # This is what instance the user is currently on
-        instance=text,
-        instance_obj=instance,
-        instance_id=instance_id,
-        finished=lookup_user_state(username).get_annotation_count(),
-        total_count=len(instance_id_to_data),
-        alert_time_each_instance=config['alert_time_each_instance'],
-        **kwargs
-        # amount=len(all_data["annotated_data"]),
-        # annotated_amount=user_dict[username]["current_display"]["annotated_amount"],
-    )
-   
-
-    # UGHGHGHGH the tempalte does unusual escaping, which makes it a PAIN to do
-    # the replacement later
-    m = re.search('<div name="instance_text">(.*?)</div>', rendered_html,
-                  flags=(re.DOTALL|re.MULTILINE))
-    text = m.group(1)
-
-    # For whatever reason, doing this before the render_template causes the
-    # embedded HTML to get escaped, so we just do a wholesale replacement here.
-    rendered_html = rendered_html.replace(text, updated_text)
-    
-    # Parse the page so we can programmatically reset the annotation state
-    # to what it was before
-    soup = BeautifulSoup(rendered_html, 'html.parser')
-
-    # Highlight the schema's labels as necessary
-    for schema, label in schema_labels_to_highlight:
-        
-        name = schema + ":::" + label              
-        label_elem = soup.find("label", {"for": name})
-        
-        # Update style to match the current color
-        c = get_color_for_schema_label(schema, label)
-
-        # Jiaxin: sometimes label_elem is None
-        if label_elem:
-            label_elem['style'] = ("background-color: %s" % c)
-            
-    # If the user has annotated this before, wall the DOM and fill out what they
-    # did
-    annotations = get_annotations_for_user_on(username, instance_id)
-    if annotations is not None:
-
-        # Reset the state
-        for schema, labels in annotations.items():
-            for label, value in labels.items():
-                name = schema + ":::" + label
-                input_field = soup.find("input", {"name": name})
-                if input_field is None:
-                    print('No input for ', name)
-                input_field['checked'] = True
-                input_field['value'] = value
-
-
-    rendered_html = str(soup)  # soup.prettify()
-
-    return rendered_html
-
-
-def get_color_for_schema_label(schema, label):
-    global schema_label_to_color
-
-    t = (schema, label)
-    if t in schema_label_to_color:
-        return schema_label_to_color[t]
-    else:
-        c = COLOR_PALETTE[len(schema_label_to_color)]
-        schema_label_to_color[t] = c
-        return c
-
-
-def post_process(config, text):
-    global schema_label_to_color
-
-    schema_labels_to_highlight = set()
-
-    all_words = list(set(re.findall(r'\b[a-z]{4,}\b', text)))
-    all_words = [w for w in all_words if not w.startswith('http')]
-    random.shuffle(all_words)
-
-
-    all_schemas = list([x[0] for x in re_to_highlights.values()])
-
-    # Grab the highlights
-    for regex, labels in re_to_highlights.items():
-
-        search_from = 0
-
-        regex = re.compile(regex, re.I)
-
-        while True:
-            try:
-                match = regex.search(text, search_from)
-            except BaseException as e:
-                print(repr(e))
-                break
-            if match is None:
-                break
-
-            #print('Searching with %s at %d in [0, %d]' % (regex, search_from, len(text)))
-
-            # print('Saw keyword', match.group())
-
-            start = match.start()
-            end = match.end()
-
-            # we're going to replace this instance with a color coded one
-            if len(labels) == 1:
-                schema, label = labels[0]
-
-                # print('%s -> %s:%s' % (match.group(), schema, label))
-
-                schema_labels_to_highlight.add((schema, label))
-
-                c = get_color_for_schema_label(schema, label)
-
-                pre = "<span style=\"background-color: %s\">" % c
-
-                replacement = pre + match.group() + '</span>'
-
-                text = text[:start] + replacement + text[end:]
-
-                # print(text)
-
-                # Be sure to count all the junk we just added when searching again
-                search_from += end + (len(replacement) - len(match.group()))
-                # print('\n%d -> %d\n%s' % (end, search_from, text[search_from:]))
-
-            # slightly harder, but just to get the MVP out
-            elif len(labels) == 2:
-
-                colors = []
-
-                for schema, label in labels:
-                    schema_labels_to_highlight.add((schema, label))
-                    c = get_color_for_schema_label(schema, label)
-                    colors.append(c)
-
-                matched_word = match.group()
-
-                first_half = matched_word[:int(len(matched_word)/2)]
-                last_half = matched_word[int(len(matched_word)/2):]
-
-                pre = "<span style=\"background-color: %s;\">"
-
-                replacement = (pre % colors[0]) + first_half + '</span>' \
-                    + (pre % colors[1]) + last_half + '</span>'
-
-                # replacement = '<span style="font-size: 0">' + replacement + '</span>'
-
-                text = text[:start] + replacement + text[end:]
-
-                # Be sure to count all the junk we just added when searching again
-                search_from += end + (len(replacement) - len(matched_word))
-
-            # Gotta make this hard somehow...
-            else:
-                search_from = end
-
-    # Pick a few random words to highlight
-    #
-    # NOTE: we do this after the label assignment because if we somehow screw up
-    # and wrongly flag a valid word, this coloring is embedded within the outer
-    # (correct) <span> tag, so the word will get labeled correctly
-    num_false_labels = random.randint(0, 1)
-    # print('adding %d false labels' % num_false_labels)
-
-    for i in range(min(num_false_labels, len(all_words))):
-
-        # Pick a random word
-        to_highlight = all_words[i]
-
-        # Pick a random schema and label
-        schema, label = random.choice(all_schemas)
-
-        # print('assigning "%s" to false label "%s:%s"' % (to_highlight, schema, label))
-
-        schema_labels_to_highlight.add((schema, label))
-
-        # Figure out where this word occurs
-
-        c = get_color_for_schema_label(schema, label)
-
-        search_from = 0
-        regex = r'\b' + to_highlight + r'\b'
-        regex = re.compile(regex, re.I)
-
-        while True:
-            try:
-                match = regex.search(text, search_from)
-            except BaseException as e:
-                print(repr(e))
-                break
-            if match is None:
-                break
-
-            start = match.start()
-            end = match.end()
-
-            pre = "<span style=\"background-color: %s\">" % c
-
-            replacement = pre + match.group() + '</span>'
-
-            # print(pre + match.group() + '</span>')
-
-            text = text[:start] + replacement + text[end:]
-
-            # Be sure to count all the junk we just added when searching again
-            search_from += end + (len(replacement) - len(match.group()))
-            # print('\n%d -> %d\n%s' % (end, search_from, text[search_from:]))
-
-    return text, schema_labels_to_highlight
-
-
-def parse_story_pair_from_file(filepath):
-    with open(filepath, "r") as f:
-        lines = f.readlines()
-    lines = [l.strip("\n").split("\t") for l in lines]
-    # random.shuffle(lines)
-    return lines
-
-
-def arguments():
-    '''
-    Creates and returns the arg parser for Potato on the command line
-    '''
-    parser = ArgumentParser()
-    parser.set_defaults(show_path=False, show_similarity=False)
-
-    parser.add_argument("config_file")
-
-    parser.add_argument("-p", "--port", action="store", type=int, dest="port",
-                        help="The port to run on", default=8000)
-
-    parser.add_argument("-v", "--verbose", action="store_true",
-                        help="Report verbose output", default=False)
-
-    parser.add_argument("--veryVerbose", action="store_true", dest="very_verbose",
-                        help="Report very verbose output", default=False)
-    # parser.add_argument("-p", "--show_path", action="store_true", dest="show_path")
-    # parser.add_argument("-s", "--show_sim", action="store_true", dest="show_similarity")
-
-    return parser.parse_args()
-
-
-def generate_site(config):
-    '''
-    Generates the full HTML file in site/ for annotating this tasks data,
-    combining the various templates with the annotation specification in
-    the yaml file.
-    '''
-    global logger
-
-    logger.info("Generating anntoation site at %s" % config['site_dir'])
-
-    #
-    # Stage 1: Construct the core HTML file devoid the annotation-specific content
-    #    
-    
-    # Load the core template that has all the UI controls and non-task layout. 
-    html_template_file = config['base_html_template']
-    logger.debug("Reading html annotation template %s" % html_template_file)
-    
-    if not os.path.exists(html_template_file):
-        raise FileNotFoundError("html_template_file not found: %s" % html_template_file)
-    
-    with open(html_template_file, 'rt') as f:
-        html_template = ''.join(f.readlines())
-
-    # Load the header content we'll stuff in the template, which has scripts and assets we'll need
-    header_file = config['header_file']
-    logger.debug("Reading html header %s" % header_file)
-    
-    if not os.path.exists(header_file):
-        raise FileNotFoundError("header_file not found: %s" % header_file)
-    
-    with open(header_file, 'rt') as f:
-        header = ''.join(f.readlines())
-
-    html_template = html_template.replace("{{ HEADER }}", header)
-
-
-    # Once we have the base template constructed, load the user's custom layout for their task
-    html_layout_file = config['html_layout']
-    logger.debug("Reading task layout html %s" % html_layout_file)
-
-    if not os.path.exists(html_layout_file):
-        raise FileNotFoundError("html_layout not found: %s" % html_layout_file)
-    with open(html_layout_file, 'rt') as f:
-        task_html_layout = ''.join(f.readlines())
-    
-
-    #
-    # Stage 2: Fill in the annotation-specific pieces in the layout
-    #    
-    
-    # Grab the annotation schemes
-    annotation_schemes = config['annotation_schemes']
-    logger.debug("Saw %d annotation scheme(s)" % len(annotation_schemes))
-
-    # The annotator schemes get stuff in a <table> for now, though this probably
-    # should be made more flexible
-
-    if 'custom_layout' in config and config['custom_layout']:
-        
-        for annotation_scheme in annotation_schemes:
-            schema_layout = generate_schematic(annotation_scheme) + "\n"
-            schema_name = annotation_scheme['name']
-
-            updated_layout = task_html_layout.replace(
-            "{{" + schema_name + "}}", schema_layout)
-
-            # Check that we actually updated the template
-            if task_html_layout == updated_layout:
-                raise Exception(
-                    ('%s indicated a custom layout but a corresponding layout ' +
-                     'was not found for {{%s}} in %s. Check to ensure the ' +
-                     'config.yaml and layout.html files have matching names') %
-                    (config['__config_file__'], schema_name, config['html_layout']))
-
-            task_html_layout = updated_layout        
-    else:
-        
-        # If we don't have a custom layout, accumulate all the tasks into a
-        # single HTML element 
-        schema_layouts = "" 
-        for annotation_scheme in annotation_schemes:
-            schema_layouts += generate_schematic(annotation_scheme) + "\n"
-            
-        task_html_layout = task_html_layout.replace(
-            "{{annotation_schematic}}", schema_layouts)
-
-    # Add in a codebook link if the admin specified one
-    codebook_html = ''
-    if 'annotation_codebook_url' in config and len(config['annotation_codebook_url']) > 0:
-        annotation_codebook = config['annotation_codebook_url']
-        codebook_html = '<a href="{{annotation_codebook_url}}" class="nav-item nav-link">Annotation Codebook</a>'        
-        codebook_html = codebook_html.replace(
-            "{{annotation_codebook_url}}", annotation_codebook)
-
-
-    #
-    # Step 3, drop in the annotation layout and insert the rest of the task-specific variables
-    #
-
-
-    # Swap in the task's layout
-    html_template = html_template.replace("{{ TASK_LAYOUT }}", task_html_layout)            
-    
-    html_template = html_template.replace(
-        "{{annotation_codebook}}", codebook_html)
-        
-    html_template = html_template.replace(
-        "{{annotation_task_name}}", config['annotation_task_name'])
-
-    
-    # Jiaxin: change the basename from the template name to the project name +
-    # template name, to allow multiple annotation tasks using the same template
-    site_name = '-'.join(config['annotation_task_name'].split(' ')
-                         ) + '-' + basename(html_template_file)
-    
-    output_html_fname = os.path.join(config['site_dir'], site_name)
-
-    # print(basename(html_template_file))
-    # print(output_html_fname)
-
-    # Cache this path as a shortcut to figure out which page to render
-    config['site_file'] = site_name
-
-    # Write the file
-    with open(output_html_fname, 'wt') as outf:
-        outf.write(html_template)
-
-    logger.debug('writing annotation html to %s' % output_html_fname)
-
-
-def generate_schematic(annotation_scheme):
-    '''
-    Based on the task's yaml configuration, generate the full HTML site needed
-    to annotate the tasks's data.
-    '''
-    global logger
-
-    # Figure out which kind of tasks we're doing and build the input frame
-    annotation_type = annotation_scheme['annotation_type']
-
-    if annotation_type == "multiselect":
-        return generate_multiselect_layout(annotation_scheme)
-    
-    elif annotation_type == "radio":
-        return generate_radio_layout(annotation_scheme)
-
-    elif annotation_type == "likert":
-        return generate_likert_layout(annotation_scheme)
-        
-    elif annotation_type == "text":
-        return generate_textbox_layout(annotation_scheme)
-
-    else:
-        raise Exception("unsupported annotation type: %s" % annotation_type)
-
-
-def generate_multiselect_layout(annotation_scheme):
-    global logger
-    
-    schematic = \
-        '<form action="/action_page.php">' + \
-        '  <fieldset>' + \
-        ('  <legend>%s</legend>' % annotation_scheme['description'])
-
-    # TODO: display keyboard shortcuts on the annotation page
-    key2label = {}
-    label2key = {}
-
-    for i, label_data in enumerate(annotation_scheme['labels'], 1):
-
-        label = label_data if isinstance(
-            label_data, str) else label_data['name']
-
-        name = annotation_scheme['name'] + ':::' + label
-        class_name = annotation_scheme['name']
-        key_value = name
-
-        tooltip = ''
-        if isinstance(label_data, collections.Mapping):
-            tooltip_text = ''
-            if 'tooltip' in label_data:
-                tooltip_text = label_data['tooltip']
-                # print('direct: ', tooltip_text)
-            elif 'tooltip_file' in label_data:
-                with open(label_data['tooltip_file'], 'rt') as f:
-                    lines = f.readlines()
-                tooltip_text = ''.join(lines)
-                # print('file: ', tooltip_text)
-            if len(tooltip_text) > 0:
-                tooltip = 'data-toggle="tooltip" data-html="true" data-placement="top" title="%s"' \
-                    % tooltip_text
-                
-            if 'key_value' in label_data:
-                key_value = label_data['key_value']
-                if key_value in key2label:
-                    logger.warning(
-                        "Keyboard input conflict: %s" % key_value)
-                    quit()
-                key2label[key_value] = label
-                label2key[label] = key_value
-
-
-        if "sequential_key_binding" in annotation_scheme \
-           and  annotation_scheme["sequential_key_binding"] \
-           and len(annotation_scheme['labels']) <= 10:
-            key_value = str(i % 10)
-            key2label[key_value] = label
-            label2key[label] = key_value            
-
-        label_content = label
-        if annotation_scheme.get("video_as_label", None) == "True":
-            assert "videopath" in label_data, "Video path should in each label_data when video_as_label is True."
-            video_path = label_data["videopath"]
-            label_content = f'''
-            <video width="320" height="240" autoplay loop muted>
-                <source src="{video_path}" type="video/mp4" />
-            </video>'''
-
-        #add shortkey to the label so that the annotators will know how to use it
-        #when the shortkey is "None", this will not displayed as we do not allow short key for None category
-        #if label in label2key and label2key[label] != 'None':
-        #if label in label2key:
-        #    label_content = label_content + \
-        #        ' [' + label2key[label].upper() + ']'
-        
-        if ("single_select" in annotation_scheme) and (annotation_scheme["single_select"] == "True"):
-            logger.warning("single_select is Depricated and will be removed soon. Use \"radio\" instead.")
-            schematic += \
-                (('  <input class="%s" type="checkbox" id="%s" name="%s" value="%s" onclick="onlyOne(this)">' +
-                  '  <label for="%s" %s>%s</label><br/>')
-                 % (class_name, label, name, key_value, name, tooltip, label_content))
-        else:
-            schematic += \
-                (('<label for="%s" %s><input class="%s" type="checkbox" id="%s" name="%s" value="%s" onclick="whetherNone(this)">' +
-                 '  %s</label><br/>')
-                 % (name, tooltip, class_name, name, name, key_value, label_content))
-
-            
-    schematic += '  </fieldset>\n</form>\n'
-
-    return schematic
-
-
-def generate_radio_layout(annotation_scheme, horizontal=False):
-
-    schematic = \
-        '<form action="/action_page.php">' + \
-        '  <fieldset>' + \
-        ('  <legend>%s</legend>' % annotation_scheme['description'])
-
-    # TODO: display keyboard shortcuts on the annotation page
-    key2label = {}
-    label2key = {}
-
-    for i, label_data in enumerate(annotation_scheme['labels'], 1):
-
-        label = label_data if isinstance(
-            label_data, str) else label_data['name']
-
-        name = annotation_scheme['name'] + ':::' + label
-        class_name = annotation_scheme['name']
-        key_value = name
-
-        tooltip = ''
-        if isinstance(label_data, collections.Mapping):
-            tooltip_text = ''
-            if 'tooltip' in label_data:
-                tooltip_text = label_data['tooltip']
-                # print('direct: ', tooltip_text)
-            elif 'tooltip_file' in label_data:
-                with open(label_data['tooltip_file'], 'rt') as f:
-                    lines = f.readlines()
-                tooltip_text = ''.join(lines)
-                # print('file: ', tooltip_text)
-            if len(tooltip_text) > 0:
-                tooltip = 'data-toggle="tooltip" data-html="true" data-placement="top" title="%s"' \
-                    % tooltip_text
-
-            # Bind the keys
-            if 'key_value' in label_data:
-                key_value = label_data['key_value']
-                if key_value in key2label:
-                    logger.warning(
-                        "Keyboard input conflict: %s" % key_value)
-                    quit()
-                key2label[key_value] = label
-                label2key[label] = key_value                
-            # print(key_value)
-            
-        if "sequential_key_binding" in annotation_scheme \
-           and annotation_scheme["sequential_key_binding"] \
-           and len(annotation_scheme['labels']) <= 10:
-            key_value = str(i % 10)
-            key2label[key_value] = label
-            label2key[label] = key_value            
-            
-
-        label_content = label
-        if annotation_scheme.get("video_as_label", None) == "True":
-            assert "videopath" in label_data, "Video path should in each label_data when video_as_label is True."
-            video_path = label_data["videopath"]
-            label_content = f'''
-            <video width="320" height="240" autoplay loop muted>
-                <source src="{video_path}" type="video/mp4" />
-            </video>'''
-
-        # Add shortkey to the label so that the annotators will know how to use
-        # it when the shortkey is "None", this will not displayed as we do not
-        # allow short key for None category if label in label2key and
-        # label2key[label] != 'None':
-        #if label in label2key:
-        #    label_content = label_content + \
-        #        ' [' + label2key[label].upper() + ']'
-
-        schematic += \
-                (('  <input class="%s" type="radio" id="%s" name="%s" value="%s" onclick="onlyOne(this)">' +
-                 '  <label for="%s" %s>%s</label><br/>')
-                 % (class_name, label, name, key_value, name, tooltip, label_content))
-
-
-    schematic += '  </fieldset>\n</form>\n'
-    return schematic
-
-
-def generate_likert_layout(annotation_scheme):
-
-    # If the user specified the more complicated likert layout, default to the
-    # radio layout
-    if 'labels' in annotation_scheme:
-        return generate_radio_layout(annotation_scheme, horizontal=False)
-
-    if 'size' not in annotation_scheme:
-        raise Exception('Likert scale for "%s" did not include size' \
-                        % annotation_scheme['name'])
-    if 'min_label' not in annotation_scheme:
-        raise Exception('Likert scale for "%s" did not include min_label' \
-                        % annotation_scheme['name'])
-    if 'max_label' not in annotation_scheme:
-        raise Exception('Likert scale for "%s" did not include max_label' \
-                        % annotation_scheme['name'])
-
-    schematic = \
-        ('<div><form action="/action_page.php">' + \
-        '  <fieldset> <legend>%s</legend> <ul class="likert"> <li> %s </li>') \
-        % (annotation_scheme['description'], annotation_scheme['min_label'])
-    
-    key2label = {}
-    label2key = {}    
-    
-    for i in range(1, annotation_scheme['size']+1):
-
-        label = 'scale_' + str(i)
-        name = annotation_scheme['name'] + ':::' + label
-        class_name = annotation_scheme['name']
-
-        # if the user wants us to add in easy key bindings
-        if "sequential_key_binding" in annotation_scheme \
-           and annotation_scheme["sequential_key_binding"] \
-           and annotation_scheme['size'] <= 10: 
-            key_value = str(i % 10)
-            key2label[key_value] = label
-            label2key[label] = key_value
-        else:
-            key_value = ''
-
-        # In the collapsed version of the likert scale, no label is shown.
-        label_content = ''
-        tooltip = ''        
-
-        schematic += \
-                ((' <li><input class="%s" type="radio" id="%s" name="%s" value="%s" onclick="onlyOne(this)">' +
-                 '  <label for="%s" %s>%s</label></li>')
-                 % (class_name, label, name, key_value, name, tooltip, label_content))
-
-
-    schematic += ('  <li>%s</li> </ul></fieldset>\n</form></div>\n' \
-                  % (annotation_scheme['max_label']))
-    
-    return schematic
-
-def generate_textbox_layout(annotation_scheme):
-    #'<div style="border:1px solid black; border-radius: 25px;">' + \
-    schematic = \
-        '<form action="/action_page.php">' + \
-        '  <fieldset>' + \
-        ('  <legend>%s</legend>' % annotation_scheme['description'])
-
-    # TODO: display keyboard shortcuts on the annotation page
-    key2label = {}
-    label2key = {}
-
-    # TODO: decide whether text boxes need labels
-    label = 'text_box'
-
-    name = annotation_scheme['name'] + ':::' + label
-    class_name = annotation_scheme['name']
-    key_value = name
-
-    tooltip = ''
-    if False:
-        if 'tooltip' in annotation_scheme:
-            tooltip_text = annotation_scheme['tooltip']
-            # print('direct: ', tooltip_text)
-        elif 'tooltip_file' in annotation_scheme:
-            with open(annotation_scheme['tooltip_file'], 'rt') as f:
-                lines = f.readlines()
-            tooltip_text = ''.join(lines)
-            # print('file: ', tooltip_text)
-        if len(tooltip_text) > 0:
-            tooltip = 'data-toggle="tooltip" data-html="true" data-placement="top" title="%s"' \
-                % tooltip_text
-        if 'key_value' in label_data:
-            key_value = label_data['key_value']
-            if key_value in key2label:
-                logger.warning(
-                    "Keyboard input conflict: %s" % key_value)
-                quit()
-            key2label[key_value] = label
-            label2key[label] = key_value
-
-
-    label_content = label
-
-    #add shortkey to the label so that the annotators will know how to use it
-    #when the shortkey is "None", this will not displayed as we do not allow short key for None category
-    #if label in label2key and label2key[label] != 'None':
-    if label in label2key:
-        label_content = label_content + \
-            ' [' + label2key[label].upper() + ']'
-
-
-    schematic += \
-            (('  <input class="%s" type="text" id="%s" name="%s" >' +
-             '  <label for="%s" %s></label><br/>')
-             % (class_name, label, name, name, tooltip))
-
-
-    #schematic += '  </fieldset>\n</form></div>\n'
-    schematic += '  </fieldset>\n</form>\n'
-
-    
-    return schematic
-    
-
-@app.route('/file/<path:filename>')
-def get_file(filename):
-    """Return css file in css folder."""
-    try:
-        return flask.send_from_directory("data/files/", filename)
-    except FileNotFoundError:
-        flask.abort(404)
-
-
-
-def get_class( kls ):
-    '''
-    Returns an instantiated class object from a fully specified name.
-    '''
-    parts = kls.split('.')
-    module = ".".join(parts[:-1])
-    m = __import__( module )
-    for comp in parts[1:]:
-        m = getattr(m, comp)            
-    return m
-
-
-def actively_learn():
-    global config
-    global logger
-    global user_to_annotation_state
-    global instance_id_to_data
-
-    if 'active_learning_config' not in config:
-        logger.warning("the server is trying to do active learning " +
-                       "but this hasn't been configured")
-        return
-
-    al_config = config['active_learning_config']
-
-    # Skip if the user doesn't want us to do active learning
-    if 'enable_active_learning' in al_config and not al_config['enable_active_learning']:
-        return
-
-    if 'classifier_name' not in al_config:
-        raise Exception("active learning enabled but no classifier is set with \"classifier_name\"")
-
-    if 'vectorizer_name' not in al_config:
-        raise Exception("active learning enabled but no vectorizer is set with \"vectorizer_name\"")
-
-    if 'resolution_strategy' not in al_config:
-        raise Exception("active learning enabled but resolution_strategy is not set")
-
-    # This specifies which schema we need to use in active learning (separate
-    # classifiers for each). If the user doesn't specify these, we use all of
-    # them.
-    schema_used = []
-    if "active_learning_schema" in al_config:
-        schema_used = al_config["active_learning_schema"]
-    
-    cls_kwargs = al_config['classifier_kwargs'] if 'classifier_kwargs' in al_config else {}
-    vectorizer_kwargs = al_config['vectorizer_kwargs'] if 'vectorizer_kwargs' in al_config else {}
-    strategy = al_config['resolution_strategy']
-
-    # Collect all the current labels
-    instance_to_labels = defaultdict(list)
-    for uid, uas in user_to_annotation_state.items():
-        for iid, annotation in uas.instance_id_to_labeling.items():
-            instance_to_labels[iid].append(annotation)
-
-    # Resolve all the mutiple-annotations to a single one using the provided
-    # strategy to get training data
-    instance_to_label = {}
-    schema_seen = set()
-    for iid, annotations in instance_to_labels.items():
-        resolved = resolve(annotations, strategy)
-
-        # Prune to just the schema we care about
-        if len(schema_used) > 0:
-            resolved = {k: resolved[k] for k in schema_used}
-
-        for s in resolved:
-            schema_seen.add(s)
-        instance_to_label[iid] = resolved
-
-
-    # Construct a dataframe for easy processing
-    texts = []
-    # We'll train one classifier for each scheme
-    scheme_to_labels = defaultdict(list)
-    text_key = config['item_properties']['text_key']
-    for iid, schema_to_label in instance_to_label.items():
-        # get the text
-        text = instance_id_to_data[iid][text_key]
-        texts.append(text)
-        for s in schema_seen:
-            # In some cases where the user has not selected anything but somehow
-            # this is considered annotated, we include some dummy label
-            label = schema_to_label[s] if s in schema_to_label else 'DUMMY:NONE'
-
-            # HACK: this needs to get fixed for multilabel data and possibly
-            # number data
-            label = list(label.keys())[0]
-            scheme_to_labels[s].append(label)
-
-
-    scheme_to_classifier = {}
-            
-    # Train a classifier for each scheme
-    for scheme, labels in scheme_to_labels.items():
-
-        # Sanity check we have more than 1 label
-        print(labels)
-        label_counts = Counter(labels)
-        if len(label_counts) < 2:
-            logger.warning(('In the current data, data labeled with %s has only a'
-                            + 'single unique label, which is insufficient for '
-                            + 'active learning; skipping...') % scheme)
-            continue
-
-        # Instantiate the classifier and the tokenizer
-        cls = get_class(al_config['classifier_name'])(**cls_kwargs)
-        vectorizer = get_class(al_config['vectorizer_name'])(**vectorizer_kwargs)
-
-        # Train the classifier
-        clf = Pipeline([('vectorizer', vectorizer), ('classifier', cls)])
-        logger.info("training classifier for %s..." % scheme)
-        clf.fit(texts, labels)
-        logger.info("done training classifier for %s" % scheme)
-        scheme_to_classifier[scheme] = clf
-
-
-    # Get the remaining unlabeled instances and start predicting
-    unlabeled_ids = [iid for iid in instance_id_to_data if iid not in instance_to_label]
-    random.shuffle(unlabeled_ids)
-
-    perc_random = al_config['random_sample_percent'] / 100
-
-    # Split to keep some of the data random
-    random_ids = unlabeled_ids[int(len(unlabeled_ids) * perc_random):]
-    unlabeled_ids = unlabeled_ids[:int(len(unlabeled_ids) * perc_random)]
-    remaining_ids = []
-    
-    # Cap how much inference we need to do (important for big datasets)    
-    if 'max_inferred_predictions' in al_config:
-        max_insts = al_config['max_inferred_predictions']
-        remaining_ids = unlabeled_ids[max_insts:]
-        unlabeled_ids = unlabeled_ids[:max_insts]
-
-    # For each scheme, use its classifier to label the data
-    scheme_to_predictions = {}
-    unlabeled_texts = [instance_id_to_data[iid][text_key] for iid in unlabeled_ids]
-    for scheme, clf in scheme_to_classifier.items():
-        logger.info("Inferring labels for %s" % scheme)
-        preds = clf.predict_proba(unlabeled_texts)
-        scheme_to_predictions[scheme] = preds
-        # id_to_scheme_to_predictions[iid][scheme] = preds
-            
-    # Figure out which of the instances to prioritize, keeping the specified
-    # ratio of random-vs-AL-selected instances.
-    ids_and_confidence = []
-    logger.info("Scoring items by model confidence")
-    for i, iid in enumerate(tqdm(unlabeled_ids)):
-        most_confident_pred = 0
-        mp_scheme = None
-        for scheme, all_preds in scheme_to_predictions.items():
-
-            preds = all_preds[i,:]
-            mp = max(preds)
-            # print(mp, preds)
-            if mp > most_confident_pred:
-                most_confident_pred = mp
-                mp_scheme = scheme
-        ids_and_confidence.append((iid, most_confident_pred, mp_scheme))
-
-    # Sort by confidence
-    ids_and_confidence = sorted(ids_and_confidence, key=lambda x: x[1])
-
-    print(ids_and_confidence[:5])
-        
-    # Re-order all of the unlabeled instances
-    new_id_order = []
-    id_to_selection_type = {}
-    for (al, rand_id) in zip_longest(ids_and_confidence, random_ids, fillvalue=None):
-        if al:
-            new_id_order.append(al[0])
-            id_to_selection_type[al[0]] = '%s Classifier' % al[2]
-        if rand_id:
-            new_id_order.append(rand_id)
-            id_to_selection_type[rand_id] = 'Random'
-            
-    # These are the IDs that weren't in the random sample or that we didn't
-    # reorder with active learning
-    new_id_order.extend(remaining_ids)
-
-    # Update each user's ordering, preserving the order for any item that has
-    # any annotation so that it stays in the front of the users' queues even if
-    # they haven't gotten to it yet (but others have)
-    already_annotated = list(instance_to_labels.keys())
-    for user, annotation_state in user_to_annotation_state.items():
-        annotation_state.reorder_remaining_instances(new_id_order,
-                                                     already_annotated)
-
-    logger.info('Finished reording instances')
-        
-def resolve(annotations, strategy):
-    if strategy == 'random':
-        return random.choice(annotations)
-    else:
-        raise Exception("Unknonwn annotation resolution strategy: \"%s\"" % (strategy))
-    
-
-        
-def main():
-    global config
-    global logger
-    global user_config
-
-    args = arguments()
-
-    with open(args.config_file, 'rt') as f:
-        config = yaml.safe_load(f)
-
-    user_config = UserConfig(None)
-
-    #Jiaxin: commenting the following lines since we will have a seperate
-    #        user_config file to save user info.  This is necessary since we
-    #        cannot directly write to the global config file for user
-    #        registration
-    '''
-    user_config_data = config['user_config']
-    if 'allow_all_users' in user_config_data:
-        user_config.allow_all_users = user_config_data['allow_all_users']
-
-        if 'users' in user_config_data:       
-            for user in user_config_data["users"]:
-                username = user['firstname'] + '_' + user['lastname']
-                user_config.add_user(username)
-    '''
-<<<<<<< HEAD
-    if 'user_config_path' in config:
-        user_config.user_config_path = config['user_config_path']
-        logger.info('Loading users from' + config['user_config_path'])
-        with open(config['user_config_path'],'rt') as f:
-            for line in f.readlines():
-                single_user = json.loads(line.strip())
-                result = user_config.add_single_user(single_user)
-                #print(single_user['username'], result)
-=======
-    user_config.user_config_path = 'potato/user_config.json'
-    print('Loading users from', user_config.user_config_path)
-    with open(user_config.user_config_path,'rt') as f:
-        for line in f.readlines():
-            single_user = json.loads(line.strip())
-            result = user_config.add_single_user(single_user)
-            print(single_user['username'], result)
->>>>>>> 20b3ba22
-
-
-    logger_name = 'potato'
-    if 'logger_name' in config:
-        logger_name = config['logger_name']
-                
-    logger = logging.getLogger(logger_name)
-
-    logger.setLevel(logging.INFO)
-    logging.basicConfig()
-
-    if args.verbose:
-        logger.setLevel(logging.DEBUG)
-
-    if args.very_verbose:
-        logger.setLevel(logging.NOTSET)
-
-    # For helping in debugging, stuff in the config file name
-    config['__config_file__'] = args.config_file
-        
-    # Creates the templates we'll use in flask by mashing annotation
-    # specification on top of the proto-templates
-    generate_site(config)
-
-    # Loads the training data
-    load_all_data(config)
-
-    # TODO: load previous annotation state
-    # load_annotation_state(config)
-
-    flask_logger = logging.getLogger('werkzeug')
-    flask_logger.setLevel(logging.ERROR)
-
-    print('running at:\nlocalhost:'+str(args.port))
-    app.run(debug=args.very_verbose, host="0.0.0.0", port=args.port)
-
-
-if __name__ == "__main__":
-    main()
+import socketserver
+import os
+import sys
+import numpy as np
+import flask
+from flask import Flask, render_template, request, url_for, jsonify
+
+import pandas as pd
+
+import yaml
+import re
+from os.path import basename
+
+from os import path
+
+from bs4 import BeautifulSoup
+
+from tqdm import tqdm
+
+import threading
+
+import html
+
+import logging
+
+# import requests
+import random
+import time
+import json
+import gzip
+from datetime import datetime
+from collections import deque, defaultdict, Counter, OrderedDict
+import collections
+from argparse import ArgumentParser
+
+from sklearn.pipeline import Pipeline
+
+from itertools import zip_longest
+
+# import choix
+# import networkx as nx
+
+
+domain_file_path = ""
+file_list = []
+file_list_size = 0
+default_port = 8000
+user_dict = {}
+
+file_to_read_from = ""
+#MAX_STORY_LENGTH = 99999  # No limit
+#NUM_STORIES_TO_READ = 999999999  # No limit
+
+all_data = {}
+
+#user_story_set = {}
+user_story_pos = defaultdict(lambda: 0, dict())
+#user_file_written_map = defaultdict(dict)
+#user_current_story_dict = {}
+user_response_dicts_queue = defaultdict(deque)
+
+user_to_annotation_state = {}
+
+# A global mapping from an instance's id to its data. This is filled by
+# load_all_data()
+instance_id_to_data = {}
+
+# curr_user_story_similarity = {}
+
+# minimum_list = 30
+
+#SHOW_PATH = False
+#SHOW_SIMILARITY = False
+#FIRST_LOAD = True
+# QUESTION_START = True
+#closed = False
+
+# Config is the Potation configuration the user has passed in as a .yaml file
+config = None
+
+# This variable of tyep ActiveLearningState keeps track of information on active
+# learning, such as which instances were sampled according to each strategy
+active_learning_state = None
+
+# Hacky nonsense
+schema_label_to_color = {}
+
+COLOR_PALETTE = ['rgb(179,226,205)', 'rgb(253,205,172)', 'rgb(203,213,232)', 'rgb(244,202,228)', 'rgb(230,245,201)', 'rgb(255,242,174)', 'rgb(241,226,204)', 'rgb(204,204,204)', 'rgb(102, 197, 204)', 'rgb(246, 207, 113)',
+                 'rgb(248, 156, 116)', 'rgb(220, 176, 242)', 'rgb(135, 197, 95)', 'rgb(158, 185, 243)', 'rgb(254, 136, 177)', 'rgb(201, 219, 116)', 'rgb(139, 224, 164)', 'rgb(180, 151, 231)', 'rgb(179, 179, 179)']
+
+app = Flask(__name__)
+
+
+class UserConfig:
+    '''
+    A class for maintaining state on which users are allowed to use the system
+    '''
+    
+    def __init__(self, user_config_path):
+        self.allow_all_users = False
+        self.user_config_path = user_config_path
+        self.userlist = []
+        self.usernames = set()
+        self.users = {}
+        self.required_user_info_keys = ['username','password']
+
+    #Jiaxin: this function will be depreciate since we will save the full user dict with password
+    def add_user(self, username):
+        if username in self.usernames:
+            print("Duplicate user in list: %s" % username)
+        self.usernames.add(username)
+
+    #add a single user to the full user dict
+    def add_single_user(self, single_user):
+        for key in self.required_user_info_keys:
+            if key not in single_user:
+                print('Missing %s in user info' % key)
+                return 'Missing %s in user info' % key
+        if single_user['username'] in self.users:
+            print("Duplicate user in list: %s" % single_user['username'])
+            return "Duplicate user in list: %s" % single_user['username']
+        self.users[single_user['username']] = single_user
+        self.userlist.append(single_user['username'])
+        return 'Success'
+
+    def save_user_config(self):
+        if user_config_path:
+            with open(self.user_config_path, 'wt') as f:
+                for k in self.userlist:
+                    f.writelines(json.dumps(self.users[k]) + '\n')
+
+    #check if a user name is in the current user list
+    def is_valid_username(self, username):
+        return username in self.users
+
+    #check if the password is correct for a given (username, password) pair
+    #TODO: Currently we are just doing simple plaintext verification, but we will need ciphertext verification in the long run
+    def is_valid_password(self, username, password):
+        return self.is_valid_username(username) and self.users[username]['password'] == password
+
+    def is_valid_user(self, username):
+        return self.allow_all_users or username in self.usernames
+
+class ActiveLearningState:
+    '''
+    A class for maintaining state on active learning.
+    '''
+    
+    def __init__(self):
+        self.id_to_selection_type = {}
+        self.id_to_update_round = {}
+        self.cur_round = 0    
+        
+    def update_selection_types(self, id_to_selection_type):
+        self.cur_round += 1
+
+        for iid, st in id_to_selection_type.items():
+            self.id_to_selection_type[iid] = st
+            self.id_to_update_round[iid] = self.cur_round
+
+    
+    
+class UserAnnotationState:
+    '''
+    A class for maintaining state on which annotations users have completed.
+    '''
+    
+    def __init__(self, instance_id_to_data):
+
+        # This data structure keeps the annotations the user has completed so far
+        self.instance_id_to_labeling = {}
+
+        # This is a reference to the data
+        #
+        # NB: do we need this as a field?
+        self.instance_id_to_data = instance_id_to_data
+
+        # TODO: Put behavioral information of each instance with the labels together
+        # however, that requires too many changes of the data structure
+        # therefore, we contruct a separate dictionary to save all the behavioral information (e.g. time, click, ..)
+        self.instance_id_to_behavioral_data = {}
+
+        # NOTE: this might be dumb but at the moment, we cache the order in
+        # which this user will walk the instances. This might not work if we're
+        # annotating a ton of things with a lot of people, but hopefully it's
+        # not too bad. The underlying motivation is to programmatically change
+        # this ordering later
+        self.instance_id_ordering = list(instance_id_to_data.keys())
+
+        #initialize the mapping from instance id to order
+        self.instance_id_to_order = self.generate_id_order_mapping(self.instance_id_ordering)
+
+        self.instance_cursor = 0
+
+    def generate_id_order_mapping(self,instance_id_ordering):
+        id_order_mapping = {}
+        for i in range(len(instance_id_ordering)):
+            id_order_mapping[instance_id_ordering[i]] = i
+        return id_order_mapping
+
+    def current_instance(self):
+        #print("current_instance(): cursor is now ", self.instance_cursor)
+        inst_id = self.instance_id_ordering[self.instance_cursor]
+        instance = instance_id_to_data[inst_id]
+        return instance
+
+    def go_back(self):
+        if self.instance_cursor > 0:
+            self.instance_cursor -= 1
+
+    def go_forward(self):
+        old_cur = self.instance_cursor
+        if self.instance_cursor < len(self.instance_id_to_data) - 1:
+            self.instance_cursor += 1
+
+    def go_to_id(self, id):
+        old_cur = self.instance_cursor
+        if id < len(self.instance_id_to_data) and id >= 0:
+            self.instance_cursor = id
+
+    def get_annotations(self, instance_id):
+        if instance_id not in self.instance_id_to_labeling:
+            return None
+        else:
+            # NB: Should this be a view/copy?
+            return self.instance_id_to_labeling[instance_id]
+
+    def get_annotation_count(self):
+        return len(self.instance_id_to_labeling)
+
+    def set_annotation(self, instance_id, schema_to_label_to_value, behavioral_data_dict):
+        '''
+        Based on a user's actions, updates the annotation for this particular instance. 
+        '''
+        
+        old_annotation = defaultdict(dict)
+        if instance_id in self.instance_id_to_labeling:
+            old_annotation = self.instance_id_to_labeling[instance_id]
+            
+        # Avoid updating with no entries
+        if len(schema_to_label_to_value) > 0:
+
+            self.instance_id_to_labeling[instance_id] = schema_to_label_to_value
+            
+            # TODO: keep track of all the annotation behaviors instead of only
+            # keeping the latest one each time when new annotation is updated,
+            # we also update the behavioral_data_dict (currently done in the
+            # update_annotation_state function)
+            #
+            # self.instance_id_to_behavioral_data[instance_id] = behavioral_data_dict
+            
+        elif instance_id in self.instance_id_to_labeling:
+            del self.instance_id_to_labeling[instance_id]
+
+        return old_annotation != schema_to_label_to_value
+
+    # This is only used to update the entire list of annotations,
+    # normally when loading all the saved data
+    def update(self, id_key, annotation_order, annotated_instances):
+        self.instance_id_to_labeling = {}
+        for inst in annotated_instances:
+
+            inst_id = inst['id']
+            annotation = inst['annotation']
+            misc_dict = {}
+            if 'misc' in inst:
+                misc_dict = inst['misc']
+
+            self.instance_id_to_labeling[inst_id] = annotation
+            self.instance_id_to_behavioral_data[inst_id] = misc_dict
+
+        self.instance_id_ordering = annotation_order
+        self.instance_id_to_order = self.generate_id_order_mapping(self.instance_id_ordering)
+
+        # Set the current item to be the one after the last thing that was
+        # annotated
+        #self.instance_cursor = min(len(self.instance_id_to_labeling),
+        #                           len(self.instance_id_ordering)-1)
+        if len(annotated_instances) > 0:
+            self.instance_cursor = self.instance_id_to_order[annotated_instances[-1]['id']]
+        else:
+            annotation_order[0]
+
+            # print("update(): user had annotated %d instances, so setting cursor to %d" %
+        #      (len(self.instance_id_to_labeling), self.instance_cursor))
+
+
+    def reorder_remaining_instances(self, new_id_order, preserve_order):
+
+        # Preserve the ordering the user has seen so far for data they've
+        # annotated. This also includes items that *other* users have annotated
+        # to ensure all items get the same number of annotations (otherwise
+        # these items might get re-ordered farther away)
+        new_order = [ iid for iid in self.instance_id_ordering \
+                         if iid in preserve_order ]
+
+        # Now add all the other IDs
+        for iid in new_id_order:
+            if iid not in self.instance_id_to_labeling:
+                new_order.append(iid)
+
+
+        assert len(new_order) == len(self.instance_id_ordering)
+                
+        # Update the user's state
+        self.instance_id_ordering = new_order
+        self.instance_id_to_order = self.generate_id_order_mapping(self.instance_id_ordering)
+                        
+
+def load_all_data(config):
+    global annotate_state  # formerly known as user_state
+    global all_data
+    global logger
+    global instance_id_to_data
+
+    # Hacky nonsense
+    global re_to_highlights
+
+    # Where to look in the JSON item object for the text to annotate
+    text_key = config['item_properties']['text_key']
+    id_key = config['item_properties']['id_key']
+
+    items_to_annotate = []
+
+    # Keep the data in the same order we read it in
+    instance_id_to_data = OrderedDict()
+
+    data_files = config['data_files']
+    logger.debug('Loading data from %d files' % (len(data_files)))
+
+    
+    for data_fname in data_files:
+
+        fmt = data_fname.split('.')[-1]
+        if not (fmt == 'csv' or fmt == 'tsv' or fmt == 'json' or 'jsonl'):
+            raise Exception("Unsupported input file format %s for %s" % (fmt, data_fname))
+                
+        logger.debug('Reading data from ' + data_fname)
+
+        if fmt == 'json' or fmt == 'jsonl':        
+            with open(data_fname, "rt") as f:
+                for line_no, line in enumerate(f):
+                    item = json.loads(line)
+
+                    # fix the encoding
+                    # item[text_key] = item[text_key].encode("latin-1").decode("utf-8")
+                    
+                    instance_id = item[id_key]
+
+                    # TODO: check for duplicate instance_id
+                    instance_id_to_data[instance_id] = item
+
+                    items_to_annotate.append(item)
+        else:
+            sep = ',' if fmt == 'csv' else '\t'
+            df = pd.read_csv(data_fname)
+            for i, row in df.iterrows():
+
+                item = { }
+                for c in df.columns:
+                    item[c] = row[c]
+                instance_id = row[id_key]
+
+                # TODO: check for duplicate instance_id
+                instance_id_to_data[instance_id] = item                               
+                items_to_annotate.append(item)
+            line_no = len(df)
+                
+        logger.debug('Loaded %d instances from %s' % (line_no, data_fname))
+    all_data["items_to_annotate"] = items_to_annotate
+
+    # TODO: make this fully configurable somehow...
+    re_to_highlights = defaultdict(list)
+    if 'keyword_highlights_file' in config:
+        kh_file = config['keyword_highlights_file']
+        logger.debug("Loading keyword highlighting from %s" % (kh_file))
+
+        with open(kh_file, 'rt') as f:
+            # TODO: make it flexible based on keyword
+            df = pd.read_csv(kh_file, sep='\t')
+            for i, row in df.iterrows():
+                regex = r'\b' + row['Word'].replace("*", "[a-z]*?") + r'\b'
+                re_to_highlights[regex].append((row['Schema'], row['Label']))
+
+        logger.debug('Loaded %d regexes to map to %d labels for dynamic highlighting'
+                     % (len(re_to_highlights), i))
+
+
+def cal_amount(user):
+    count = 0
+    lines = user_dict[user]["user_data"]
+    for key in lines:
+        if lines[key]["annotated"]:
+            count += 1
+    return count
+
+
+def find_start_id(user):
+    path = user_dict[user]["path"]
+    # if not os.path.exists(path):
+    #    initialize_user_data(path, user_dict[user]['user_id'])
+    user_data = {}
+    user_dict[user]["start_id"] = len(all_data["annotated_data"])
+    lines = user_dict[user]["user_data"]
+    for i in range(len(lines), 0):
+        line = lines[str(i)]
+        if not line["annotated"]:
+            user_dict[user]["start_id"] = line["id"]
+            return line["id"]
+    # user_dict[user]['user_data'] = user_data
+
+
+def move_to_prev_instance(username):
+    user_state = lookup_user_state(username)
+    user_state.go_back()
+
+
+def move_to_next_instance(username):
+    user_state = lookup_user_state(username)
+    user_state.go_forward()
+
+
+def go_to_id(username, id):
+    # go to specific item
+    user_state = lookup_user_state(username)
+    user_state.go_to_id(int(id))
+
+def get_total_annotations():
+    '''
+    Returns the total number of unique annotations done across all users
+    '''
+    total = 0
+    for username in get_users():
+        user_state = lookup_user_state(username)
+        total += user_state.get_annotation_count()
+
+    return total
+
+
+
+def update_annotation_state(username, form):
+    '''
+    Parses the state of the HTML form (what the user did to the instance) and
+    updates the state of the instance's annotations accordingly.
+    '''
+
+    # Get what the user has already annotated, which might include this instance too
+    user_state = lookup_user_state(username)
+
+    instance_id = request.form['instance_id']
+
+    schema_to_label_to_value = defaultdict(dict)
+
+    behavioral_data_dict = {}
+    
+    did_change = False
+    for key in form:
+        # look for behavioral information regarding time, click, ...
+        if key[:5] == 'misc_':
+            behavioral_data_dict[key[5:]] = form[key]
+            continue
+
+        # Look for the marker that indicates an annotation label
+        if ':::' not in key:
+            continue
+
+        cols = key.split(':::')
+        annotation_schema = cols[0]
+        annotation_label = cols[1]
+        annotation_value = form[key]
+
+        schema_to_label_to_value[annotation_schema][annotation_label] = annotation_value
+        
+        #schema_to_labels[annotation_schema].append(annotation_label)
+
+    # print("-- for user %s, instance %s -> %s" % (username, instance_id, str(schema_to_labels)))
+
+    #for schema, labels in schema_to_labels.items():
+    #    for label in labels:          
+    #        did_change |= user_state.set_annotation(instance_id, schema, label, value, behavioral_data_dict)
+
+    did_change = user_state.set_annotation(instance_id, schema_to_label_to_value, behavioral_data_dict)
+
+    # update the behavioral information regarding time only when the annotations are changed
+    #if did_change:
+    #    user_state.instance_id_to_behavioral_data[instance_id] = behavioral_data_dict
+        # print('misc information updated')
+
+    return did_change
+
+
+def get_annotations_for_user_on(username, instance_id):
+    user_state = lookup_user_state(username)
+    annotations = user_state.get_annotations(instance_id)
+    return annotations
+
+# This was used to merge annotated instances in previous annotations.  For
+# example, you had some annotations from google sheet, and want to merge it with
+# the current annotation procedure
+def merge_annotation():
+    global user_dict
+    #global closed
+    global all_data
+    global args
+
+    with open("merged_annotation.json", "w") as w:
+        for i in range(len(all_data["annotated_data"])):
+            line = all_data["annotated_data"][i]
+            annotations = []
+            for user in user_dict:
+                if "label" in user_dict[user]["user_data"][str(i)]:
+                    annotations.append(
+                        {
+                            "label": int(user_dict[user]["user_data"][str(i)]["label"]),
+                            "user": int(user_dict[user]["user_id"]),
+                        }
+                    )
+            line["annotations"] = annotations
+            w.writelines(json.dumps(line) + "\n")
+
+
+def write_data(username):
+    global user_dict
+    #global closed
+    global all_data
+    global args
+
+    path = user_dict[username]["path"]
+    with open(path, "w") as w:
+        for line in user_dict[username]["user_data"]:
+            line = json.dumps(user_dict[username]["user_data"][line])
+            w.writelines(line + "\n")
+
+
+@app.route("/")
+def home():
+    global config
+    return render_template("home.html", title=config['annotation_task_name'])
+
+
+@app.route("/login", methods=['GET', 'POST'])
+def login():
+    global user_config
+    global config
+
+    # TODO: add in logic for checking/hashing passwords, safe password
+    # management, etc. For now just #yolo and log in people regardless.
+    action = request.form.get("action")
+
+    # Jiaxin: currently we are just using email as the username
+    username = request.form.get("email")
+    password = request.form.get("pass")
+    print(action, username, password)
+
+    if True:
+        return annotate_page()
+    elif action == 'login':
+        if user_config.is_valid_password(username, password):
+            return annotate_page()
+        else:
+            data = {
+                'username':username,
+                'pass':password,
+                'Login_error': 'Invalid username or password'
+            }
+            return render_template("home.html", title=config['annotation_task_name'], login_email = username,  login_error = 'Invalid username or password')
+    else:
+        print('unknown action at home page')
+        return render_template("home.html", title=config['annotation_task_name'])
+
+@app.route("/signup", methods=['GET', 'POST'])
+def signup():
+    global user_config
+    global config
+    # TODO: add in logic for checking/hashing passwords, safe password
+    # management, etc. For now just #yolo and log in people regardless.
+    action = request.form.get("action")
+    # Jiaxin: currently we are just using email as the username
+    username = request.form.get("email")
+    email = request.form.get("email")
+    password = request.form.get("pass")
+    print(action, username, password)
+
+    if action == 'signup':
+        single_user = {
+            'username':username,
+            'email':email,
+            'password':password
+        }
+        result = user_config.add_single_user(single_user)
+        print(single_user['username'], result)
+        if result == 'Success':
+            user_config.save_user_config()
+            return render_template("home.html", title=config['annotation_task_name'], login_email = username, login_error = 'User registration success for ' + username + ', please login now')
+        else:
+            #TODO: return to the signup page and display error message
+            return render_template("home.html", title=config['annotation_task_name'], login_error = result + ', please try again or log in')
+    else:
+        print('unknown action at home page')
+        return render_template("home.html", title=config['annotation_task_name'], login_email = username, login_error = 'Invalid username or password')
+
+@app.route("/newuser")
+def new_user():
+    return render_template("newuser.html")
+
+
+def get_users():
+    '''
+    Returns an iterable over the usernames of all users who have annotated in
+    the system so far
+    '''
+    global user_to_annotation_state
+    return user_to_annotation_state.keys()
+
+
+def lookup_user_state(username):
+    '''
+    Returns the UserAnnotationState for a user, or if that user has not yet
+    annotated, creates a new state for them and registers them with the system.
+    '''
+    global user_to_annotation_state
+
+    if username not in user_to_annotation_state:
+        logger.debug(
+            "Previously unknown user \"%s\"; creating new annotation state" % (username))
+        user_state = UserAnnotationState(instance_id_to_data)
+        user_to_annotation_state[username] = user_state
+    else:
+        user_state = user_to_annotation_state[username]
+
+    return user_state
+
+
+def save_user_state(username, save_order=False):
+    global user_to_annotation_state
+    global config
+    global instance_id_to_data
+
+    # Figure out where this user's data would be stored on disk
+    output_annotation_dir = config['output_annotation_dir']
+
+    # NB: Do some kind of sanitizing on the username to improve security
+    user_dir = path.join(output_annotation_dir, username)
+
+    user_state = lookup_user_state(username)
+
+    if not os.path.exists(user_dir):
+        os.makedirs(user_dir)
+        logger.debug("Created state directory for user \"%s\"" % (username))
+
+    annotation_order_fname = path.join(user_dir, "annotation_order.txt")
+    if not os.path.exists(annotation_order_fname) or save_order:
+        with open(annotation_order_fname, 'wt') as outf:
+            for inst in user_state.instance_id_ordering:
+                # JIAXIN: output id has to be str
+                outf.write(str(inst) + '\n')
+
+    annotated_instances_fname = path.join(
+        user_dir, "annotated_instances.jsonl")
+    
+    with open(annotated_instances_fname, 'wt') as outf:
+        for inst_id, data in user_state.instance_id_to_labeling.items():
+            bd_dict = user_state.instance_id_to_behavioral_data[inst_id] if inst_id in user_state.instance_id_to_behavioral_data else {}
+            output = {'id': inst_id, 'annotation': data, 'behavioral_data': bd_dict}
+            json.dump(output, outf)
+            outf.write('\n')
+
+
+def save_all_annotations():
+    global user_to_annotation_state
+    global config
+    global instance_id_to_data
+
+    # Figure out where this user's data would be stored on disk
+    output_annotation_dir = config['output_annotation_dir']
+    fmt = config['output_annotation_format']
+
+    if not (fmt == 'csv' or fmt == 'tsv' or fmt == 'json' or 'jsonl'):
+        raise Exception("Unsupported output format: " + fmt)
+
+    if not os.path.exists(output_annotation_dir):
+        os.makedirs(output_annotation_dir)
+        logger.debug("Created state directory for annotations: %s" % (output_annotation_dir))
+        
+    annotated_instances_fname = path.join(output_annotation_dir, "annotated_instances." + fmt)
+    
+    # We write jsonl format regardless        
+    if fmt == 'json' or fmt == 'jsonl':
+        with open(annotated_instances_fname, 'wt') as outf:
+            for user_id, user_state in user_to_annotation_state.items():
+                for inst_id, data in user_state.instance_id_to_labeling.items():
+                    
+                    bd_dict = user_state.instance_id_to_behavioral_data[inst_id] if inst_id in user_state.instance_id_to_behavioral_data else {}
+                    output = {'id': inst_id, 'annotation': data, 'behavioral_data': bd_dict}
+                    json.dump(output, outf)
+                    outf.write('\n')
+    
+
+    # Convert to Pandas and then dump
+    elif fmt == 'csv' or fmt == 'tsv':
+        df = defaultdict(list)
+
+        # Loop 1, figure out which schemas/labels have values
+        schema_to_labels = defaultdict(set)
+
+        for user_id, user_state in user_to_annotation_state.items():
+            for inst_id, annotation in user_state.instance_id_to_labeling.items():
+                for schema, label_vals in annotation.items():
+                    for label, val in label_vals.items():
+                        schema_to_labels[schema].add(label)
+                # TODO: figure out what's in the behavioral dict and how to format it
+
+        # Loop 2, report everything that's been annotated
+        for user_id, user_state in user_to_annotation_state.items():
+            for inst_id, annotation in user_state.instance_id_to_labeling.items():
+
+                df['user'].append(user_id)
+                df['instance_id'].append(inst_id)
+
+                for schema, labels in schema_to_labels.items():
+                    if schema in annotation:
+                        label_vals = annotation[schema]
+                        for label in labels:
+                            val = label_vals[label] if label in label_vals else None
+                            # For some sanity, combine the schema and label it a single column
+                            df[schema + ':::' + label].append(val)
+                    # If the user did label this schema at all, fill it with None values
+                    else:
+                        for label in labels:
+                            df[schema + ':::' + label].append(None)
+                            
+                # TODO: figure out what's in the behavioral dict and how to format it
+                
+        df = pd.DataFrame(df)
+        sep = ',' if fmt == 'csv' else '\t'
+        df.to_csv(annotated_instances_fname, index=False, sep=sep)
+
+                    
+
+def load_user_state(username):
+    '''
+    Loads the user's state from disk. The state includes which instances they
+    have annotated and the order in which they are expected to see instances.
+    '''
+    global user_to_annotation_state
+    global config
+    global instance_id_to_data
+    global logger
+
+    # Figure out where this user's data would be stored on disk
+    user_state_dir = config['output_annotation_dir']
+
+    # NB: Do some kind of sanitizing on the username to improve securty
+    user_dir = path.join(user_state_dir, username)
+
+    # User has annotated before
+    if os.path.exists(user_dir):
+        logger.debug(
+            "Found known user \"%s\"; loading annotation state" % (username))
+
+        annotation_order_fname = path.join(user_dir, "annotation_order.txt")
+        annotation_order = []
+        with open(annotation_order_fname, 'rt') as f:
+            for line in f:
+                instance_id = line[:-1]
+                if instance_id not in instance_id_to_data:
+                    logger.warning('Annotation state for %s does not match instances in existing dataset at %s'
+                                   % (user_dir, ','.join(config['data_files'])))
+                    continue
+                annotation_order.append(line[:-1])
+
+        annotated_instances_fname = path.join(
+            user_dir, "annotated_instances.jsonl")
+        annotated_instances = []
+
+        with open(annotated_instances_fname, 'rt') as f:
+            for line in f:
+                annotated_instance = json.loads(line)
+                instance_id = annotated_instance['id']
+                if instance_id not in instance_id_to_data:
+                    logger.warning('Annotation state for %s does not match instances in existing dataset at %s'
+                                   % (user_dir, ','.join(config['data_files'])))
+                    continue
+                annotated_instances.append(annotated_instance)
+
+        # Ensure the current data is represented in the annotation order
+        # NOTE: this is a hack to be fixed for when old user data is in the same directory
+        #
+        for iid in instance_id_to_data.keys():
+            if iid not in annotation_order:
+                annotation_order.append(iid)
+
+        id_key = config['item_properties']['id_key']
+        user_state = UserAnnotationState(instance_id_to_data)
+        user_state.update(id_key, annotation_order, annotated_instances)
+
+        # Make sure we keep track of the user throughout the program
+        user_to_annotation_state[username] = user_state
+
+        logger.info("Loaded %d annotations for known user \"%s\"" %
+                    (user_state.get_annotation_count(), len(instance_id_to_data)))
+
+    # New user, so initialize state
+    else:
+
+        logger.debug(
+            "Previously unknown user \"%s\"; creating new annotation state" % (username))
+        user_state = UserAnnotationState(instance_id_to_data)
+        user_to_annotation_state[username] = user_state
+
+
+def get_cur_instance_for_user(username):
+    global user_to_annotation_state
+    global instance_id_to_data
+    global logger
+
+    user_state = lookup_user_state(username)
+
+    return user_state.current_instance()
+
+
+def previous_response(user, file_path):
+    global user_story_pos
+    global user_response_dicts_queue
+    user_story_pos[user] -= 1
+
+    with open(file_path, "r") as f:
+        responses = f.readlines()[:-1]
+
+    user_response_dicts_queue[user].pop()
+
+    with open(file_path, "w") as f:
+        for line in responses:
+            f.write(line)
+
+
+@app.route("/annotate", methods=["GET", "POST"])
+def annotate_page():
+    '''
+    Parses the input received from the user's annotation and takes some action
+    based on what was clicked/typed. This method is the main switch for changing
+    the state of the server for this user.
+    '''
+    
+    global user_config
+
+    
+    username = request.form.get("email")
+
+    # Check if the user is authorized. If not, go to the login page
+    #if not user_config.is_valid_username(username):
+    #    return render_template("home.html")
+
+    # Based on what the user did to the instance, update the annotate state for
+    # this instance. All of the instances clicks/checks/text are stored in the
+    # request.form object, which has the name of the HTML element and its value.
+    #
+    # If the user actually changed the annotate state (as opposed to just moving
+    # through instances), then save the state of the annotations.
+    #
+    # NOTE: I *think* this is safe from race conditions since the flask server
+    # is running in a single thread, but it's probably good to check on this at
+    # some point if we scale to having lots of concurrent users.
+    if 'instance_id' in request.form:
+        did_change = update_annotation_state(username, request.form)
+
+        if did_change:
+
+            # Check if we need to run active learning to re-order instances. We
+            # do this before saving the user state in case the order does change.o
+            #
+            # NOTE: In a perfect world, this would be done in a separate process
+            # that is synchronized and users get their next instance from some
+            # centrally managed queue so we don't block while doing all this
+            # training. However, such advanced wizardry is beyond this MVP and
+            # will have to wait
+            if "active_learning_config" in config \
+               and config["active_learning_config"]['enable_active_learning']:
+
+                # Check to see if we've hit the threshold for the number of
+                # annotations needed
+                al_config = config["active_learning_config"]
+
+                # How many total annotations do we need to have
+                update_rate = al_config['update_rate']
+                total_annotations = get_total_annotations()
+                print(total_annotations, update_rate, total_annotations % update_rate)
+                
+                if total_annotations % update_rate == 0:
+                    actively_learn()
+            
+            save_user_state(username)
+
+            # Save everything in a separate thread to avoid I/O issues
+            th = threading.Thread(target=save_all_annotations)
+            th.start()
+
+    ism = request.form.get("label")
+    action = request.form.get("src")
+
+    if action == "home":
+        load_user_state(username)
+        # gprint("session recovered")
+
+    elif action == "prev_instance":
+        #print("moving to prev instance")
+        move_to_prev_instance(username)
+
+    elif action == "next_instance":
+        #print("moving to next instance")
+        move_to_next_instance(username)
+
+    elif action == "go_to":
+        go_to_id(username, request.form.get("go_to"))
+
+    else:
+        print('unrecognized action request: "%s"' % action)
+
+    instance = get_cur_instance_for_user(username)
+
+    text_key = config['item_properties']['text_key']
+    id_key = config['item_properties']['id_key']
+    if config['annotation_task_name'] == "Contextual Acceptability":
+        context_key = config['item_properties']['context_key']
+        context = instance[context_key]
+    
+    text = instance[text_key]
+    instance_id = instance[id_key]
+    
+    
+    if "keyword_highlights_file" in config:
+        updated_text, schema_labels_to_highlight = post_process(config, text)
+    else:
+        updated_text, schema_labels_to_highlight = text, set()
+
+    # Fill in the kwargs that the user wanted us to include when rendering the page
+    kwargs = {}
+    if 'kwargs' in config['item_properties']:
+        for kw in config['item_properties']['kwargs']:
+            kwargs[kw] = instance[kw]
+        
+    # Flask will fill in the things we need into the HTML template we've created,
+    # replacing {{variable_name}} with the associated text for keyword arguments
+    rendered_html = render_template(
+        config['site_file'],
+        username=username,
+        # This is what instance the user is currently on
+        instance=text,
+        instance_obj=instance,
+        instance_id=instance_id,
+        finished=lookup_user_state(username).get_annotation_count(),
+        total_count=len(instance_id_to_data),
+        alert_time_each_instance=config['alert_time_each_instance'],
+        **kwargs
+        # amount=len(all_data["annotated_data"]),
+        # annotated_amount=user_dict[username]["current_display"]["annotated_amount"],
+    )
+   
+
+    # UGHGHGHGH the tempalte does unusual escaping, which makes it a PAIN to do
+    # the replacement later
+    m = re.search('<div name="instance_text">(.*?)</div>', rendered_html,
+                  flags=(re.DOTALL|re.MULTILINE))
+    text = m.group(1)
+
+    # For whatever reason, doing this before the render_template causes the
+    # embedded HTML to get escaped, so we just do a wholesale replacement here.
+    rendered_html = rendered_html.replace(text, updated_text)
+    
+    # Parse the page so we can programmatically reset the annotation state
+    # to what it was before
+    soup = BeautifulSoup(rendered_html, 'html.parser')
+
+    # Highlight the schema's labels as necessary
+    for schema, label in schema_labels_to_highlight:
+        
+        name = schema + ":::" + label              
+        label_elem = soup.find("label", {"for": name})
+        
+        # Update style to match the current color
+        c = get_color_for_schema_label(schema, label)
+
+        # Jiaxin: sometimes label_elem is None
+        if label_elem:
+            label_elem['style'] = ("background-color: %s" % c)
+            
+    # If the user has annotated this before, wall the DOM and fill out what they
+    # did
+    annotations = get_annotations_for_user_on(username, instance_id)
+    if annotations is not None:
+
+        # Reset the state
+        for schema, labels in annotations.items():
+            for label, value in labels.items():
+                name = schema + ":::" + label
+                input_field = soup.find("input", {"name": name})
+                if input_field is None:
+                    print('No input for ', name)
+                input_field['checked'] = True
+                input_field['value'] = value
+
+
+    rendered_html = str(soup)  # soup.prettify()
+
+    return rendered_html
+
+
+def get_color_for_schema_label(schema, label):
+    global schema_label_to_color
+
+    t = (schema, label)
+    if t in schema_label_to_color:
+        return schema_label_to_color[t]
+    else:
+        c = COLOR_PALETTE[len(schema_label_to_color)]
+        schema_label_to_color[t] = c
+        return c
+
+
+def post_process(config, text):
+    global schema_label_to_color
+
+    schema_labels_to_highlight = set()
+
+    all_words = list(set(re.findall(r'\b[a-z]{4,}\b', text)))
+    all_words = [w for w in all_words if not w.startswith('http')]
+    random.shuffle(all_words)
+
+
+    all_schemas = list([x[0] for x in re_to_highlights.values()])
+
+    # Grab the highlights
+    for regex, labels in re_to_highlights.items():
+
+        search_from = 0
+
+        regex = re.compile(regex, re.I)
+
+        while True:
+            try:
+                match = regex.search(text, search_from)
+            except BaseException as e:
+                print(repr(e))
+                break
+            if match is None:
+                break
+
+            #print('Searching with %s at %d in [0, %d]' % (regex, search_from, len(text)))
+
+            # print('Saw keyword', match.group())
+
+            start = match.start()
+            end = match.end()
+
+            # we're going to replace this instance with a color coded one
+            if len(labels) == 1:
+                schema, label = labels[0]
+
+                # print('%s -> %s:%s' % (match.group(), schema, label))
+
+                schema_labels_to_highlight.add((schema, label))
+
+                c = get_color_for_schema_label(schema, label)
+
+                pre = "<span style=\"background-color: %s\">" % c
+
+                replacement = pre + match.group() + '</span>'
+
+                text = text[:start] + replacement + text[end:]
+
+                # print(text)
+
+                # Be sure to count all the junk we just added when searching again
+                search_from += end + (len(replacement) - len(match.group()))
+                # print('\n%d -> %d\n%s' % (end, search_from, text[search_from:]))
+
+            # slightly harder, but just to get the MVP out
+            elif len(labels) == 2:
+
+                colors = []
+
+                for schema, label in labels:
+                    schema_labels_to_highlight.add((schema, label))
+                    c = get_color_for_schema_label(schema, label)
+                    colors.append(c)
+
+                matched_word = match.group()
+
+                first_half = matched_word[:int(len(matched_word)/2)]
+                last_half = matched_word[int(len(matched_word)/2):]
+
+                pre = "<span style=\"background-color: %s;\">"
+
+                replacement = (pre % colors[0]) + first_half + '</span>' \
+                    + (pre % colors[1]) + last_half + '</span>'
+
+                # replacement = '<span style="font-size: 0">' + replacement + '</span>'
+
+                text = text[:start] + replacement + text[end:]
+
+                # Be sure to count all the junk we just added when searching again
+                search_from += end + (len(replacement) - len(matched_word))
+
+            # Gotta make this hard somehow...
+            else:
+                search_from = end
+
+    # Pick a few random words to highlight
+    #
+    # NOTE: we do this after the label assignment because if we somehow screw up
+    # and wrongly flag a valid word, this coloring is embedded within the outer
+    # (correct) <span> tag, so the word will get labeled correctly
+    num_false_labels = random.randint(0, 1)
+    # print('adding %d false labels' % num_false_labels)
+
+    for i in range(min(num_false_labels, len(all_words))):
+
+        # Pick a random word
+        to_highlight = all_words[i]
+
+        # Pick a random schema and label
+        schema, label = random.choice(all_schemas)
+
+        # print('assigning "%s" to false label "%s:%s"' % (to_highlight, schema, label))
+
+        schema_labels_to_highlight.add((schema, label))
+
+        # Figure out where this word occurs
+
+        c = get_color_for_schema_label(schema, label)
+
+        search_from = 0
+        regex = r'\b' + to_highlight + r'\b'
+        regex = re.compile(regex, re.I)
+
+        while True:
+            try:
+                match = regex.search(text, search_from)
+            except BaseException as e:
+                print(repr(e))
+                break
+            if match is None:
+                break
+
+            start = match.start()
+            end = match.end()
+
+            pre = "<span style=\"background-color: %s\">" % c
+
+            replacement = pre + match.group() + '</span>'
+
+            # print(pre + match.group() + '</span>')
+
+            text = text[:start] + replacement + text[end:]
+
+            # Be sure to count all the junk we just added when searching again
+            search_from += end + (len(replacement) - len(match.group()))
+            # print('\n%d -> %d\n%s' % (end, search_from, text[search_from:]))
+
+    return text, schema_labels_to_highlight
+
+
+def parse_story_pair_from_file(filepath):
+    with open(filepath, "r") as f:
+        lines = f.readlines()
+    lines = [l.strip("\n").split("\t") for l in lines]
+    # random.shuffle(lines)
+    return lines
+
+
+def arguments():
+    '''
+    Creates and returns the arg parser for Potato on the command line
+    '''
+    parser = ArgumentParser()
+    parser.set_defaults(show_path=False, show_similarity=False)
+
+    parser.add_argument("config_file")
+
+    parser.add_argument("-p", "--port", action="store", type=int, dest="port",
+                        help="The port to run on", default=8000)
+
+    parser.add_argument("-v", "--verbose", action="store_true",
+                        help="Report verbose output", default=False)
+
+    parser.add_argument("--veryVerbose", action="store_true", dest="very_verbose",
+                        help="Report very verbose output", default=False)
+    # parser.add_argument("-p", "--show_path", action="store_true", dest="show_path")
+    # parser.add_argument("-s", "--show_sim", action="store_true", dest="show_similarity")
+
+    return parser.parse_args()
+
+
+def generate_site(config):
+    '''
+    Generates the full HTML file in site/ for annotating this tasks data,
+    combining the various templates with the annotation specification in
+    the yaml file.
+    '''
+    global logger
+
+    logger.info("Generating anntoation site at %s" % config['site_dir'])
+
+    #
+    # Stage 1: Construct the core HTML file devoid the annotation-specific content
+    #    
+    
+    # Load the core template that has all the UI controls and non-task layout. 
+    html_template_file = config['base_html_template']
+    logger.debug("Reading html annotation template %s" % html_template_file)
+    
+    if not os.path.exists(html_template_file):
+        raise FileNotFoundError("html_template_file not found: %s" % html_template_file)
+    
+    with open(html_template_file, 'rt') as f:
+        html_template = ''.join(f.readlines())
+
+    # Load the header content we'll stuff in the template, which has scripts and assets we'll need
+    header_file = config['header_file']
+    logger.debug("Reading html header %s" % header_file)
+    
+    if not os.path.exists(header_file):
+        raise FileNotFoundError("header_file not found: %s" % header_file)
+    
+    with open(header_file, 'rt') as f:
+        header = ''.join(f.readlines())
+
+    html_template = html_template.replace("{{ HEADER }}", header)
+
+
+    # Once we have the base template constructed, load the user's custom layout for their task
+    html_layout_file = config['html_layout']
+    logger.debug("Reading task layout html %s" % html_layout_file)
+
+    if not os.path.exists(html_layout_file):
+        raise FileNotFoundError("html_layout not found: %s" % html_layout_file)
+    with open(html_layout_file, 'rt') as f:
+        task_html_layout = ''.join(f.readlines())
+    
+
+    #
+    # Stage 2: Fill in the annotation-specific pieces in the layout
+    #    
+    
+    # Grab the annotation schemes
+    annotation_schemes = config['annotation_schemes']
+    logger.debug("Saw %d annotation scheme(s)" % len(annotation_schemes))
+
+    # The annotator schemes get stuff in a <table> for now, though this probably
+    # should be made more flexible
+
+    if 'custom_layout' in config and config['custom_layout']:
+        
+        for annotation_scheme in annotation_schemes:
+            schema_layout = generate_schematic(annotation_scheme) + "\n"
+            schema_name = annotation_scheme['name']
+
+            updated_layout = task_html_layout.replace(
+            "{{" + schema_name + "}}", schema_layout)
+
+            # Check that we actually updated the template
+            if task_html_layout == updated_layout:
+                raise Exception(
+                    ('%s indicated a custom layout but a corresponding layout ' +
+                     'was not found for {{%s}} in %s. Check to ensure the ' +
+                     'config.yaml and layout.html files have matching names') %
+                    (config['__config_file__'], schema_name, config['html_layout']))
+
+            task_html_layout = updated_layout        
+    else:
+        
+        # If we don't have a custom layout, accumulate all the tasks into a
+        # single HTML element 
+        schema_layouts = "" 
+        for annotation_scheme in annotation_schemes:
+            schema_layouts += generate_schematic(annotation_scheme) + "\n"
+            
+        task_html_layout = task_html_layout.replace(
+            "{{annotation_schematic}}", schema_layouts)
+
+    # Add in a codebook link if the admin specified one
+    codebook_html = ''
+    if 'annotation_codebook_url' in config and len(config['annotation_codebook_url']) > 0:
+        annotation_codebook = config['annotation_codebook_url']
+        codebook_html = '<a href="{{annotation_codebook_url}}" class="nav-item nav-link">Annotation Codebook</a>'        
+        codebook_html = codebook_html.replace(
+            "{{annotation_codebook_url}}", annotation_codebook)
+
+
+    #
+    # Step 3, drop in the annotation layout and insert the rest of the task-specific variables
+    #
+
+
+    # Swap in the task's layout
+    html_template = html_template.replace("{{ TASK_LAYOUT }}", task_html_layout)            
+    
+    html_template = html_template.replace(
+        "{{annotation_codebook}}", codebook_html)
+        
+    html_template = html_template.replace(
+        "{{annotation_task_name}}", config['annotation_task_name'])
+
+    
+    # Jiaxin: change the basename from the template name to the project name +
+    # template name, to allow multiple annotation tasks using the same template
+    site_name = '-'.join(config['annotation_task_name'].split(' ')
+                         ) + '-' + basename(html_template_file)
+    
+    output_html_fname = os.path.join(config['site_dir'], site_name)
+
+    # print(basename(html_template_file))
+    # print(output_html_fname)
+
+    # Cache this path as a shortcut to figure out which page to render
+    config['site_file'] = site_name
+
+    # Write the file
+    with open(output_html_fname, 'wt') as outf:
+        outf.write(html_template)
+
+    logger.debug('writing annotation html to %s' % output_html_fname)
+
+
+def generate_schematic(annotation_scheme):
+    '''
+    Based on the task's yaml configuration, generate the full HTML site needed
+    to annotate the tasks's data.
+    '''
+    global logger
+
+    # Figure out which kind of tasks we're doing and build the input frame
+    annotation_type = annotation_scheme['annotation_type']
+
+    if annotation_type == "multiselect":
+        return generate_multiselect_layout(annotation_scheme)
+    
+    elif annotation_type == "radio":
+        return generate_radio_layout(annotation_scheme)
+
+    elif annotation_type == "likert":
+        return generate_likert_layout(annotation_scheme)
+        
+    elif annotation_type == "text":
+        return generate_textbox_layout(annotation_scheme)
+
+    else:
+        raise Exception("unsupported annotation type: %s" % annotation_type)
+
+
+def generate_multiselect_layout(annotation_scheme):
+    global logger
+    
+    schematic = \
+        '<form action="/action_page.php">' + \
+        '  <fieldset>' + \
+        ('  <legend>%s</legend>' % annotation_scheme['description'])
+
+    # TODO: display keyboard shortcuts on the annotation page
+    key2label = {}
+    label2key = {}
+
+    for i, label_data in enumerate(annotation_scheme['labels'], 1):
+
+        label = label_data if isinstance(
+            label_data, str) else label_data['name']
+
+        name = annotation_scheme['name'] + ':::' + label
+        class_name = annotation_scheme['name']
+        key_value = name
+
+        tooltip = ''
+        if isinstance(label_data, collections.Mapping):
+            tooltip_text = ''
+            if 'tooltip' in label_data:
+                tooltip_text = label_data['tooltip']
+                # print('direct: ', tooltip_text)
+            elif 'tooltip_file' in label_data:
+                with open(label_data['tooltip_file'], 'rt') as f:
+                    lines = f.readlines()
+                tooltip_text = ''.join(lines)
+                # print('file: ', tooltip_text)
+            if len(tooltip_text) > 0:
+                tooltip = 'data-toggle="tooltip" data-html="true" data-placement="top" title="%s"' \
+                    % tooltip_text
+                
+            if 'key_value' in label_data:
+                key_value = label_data['key_value']
+                if key_value in key2label:
+                    logger.warning(
+                        "Keyboard input conflict: %s" % key_value)
+                    quit()
+                key2label[key_value] = label
+                label2key[label] = key_value
+
+
+        if "sequential_key_binding" in annotation_scheme \
+           and  annotation_scheme["sequential_key_binding"] \
+           and len(annotation_scheme['labels']) <= 10:
+            key_value = str(i % 10)
+            key2label[key_value] = label
+            label2key[label] = key_value            
+
+        label_content = label
+        if annotation_scheme.get("video_as_label", None) == "True":
+            assert "videopath" in label_data, "Video path should in each label_data when video_as_label is True."
+            video_path = label_data["videopath"]
+            label_content = f'''
+            <video width="320" height="240" autoplay loop muted>
+                <source src="{video_path}" type="video/mp4" />
+            </video>'''
+
+        #add shortkey to the label so that the annotators will know how to use it
+        #when the shortkey is "None", this will not displayed as we do not allow short key for None category
+        #if label in label2key and label2key[label] != 'None':
+        #if label in label2key:
+        #    label_content = label_content + \
+        #        ' [' + label2key[label].upper() + ']'
+        
+        if ("single_select" in annotation_scheme) and (annotation_scheme["single_select"] == "True"):
+            logger.warning("single_select is Depricated and will be removed soon. Use \"radio\" instead.")
+            schematic += \
+                (('  <input class="%s" type="checkbox" id="%s" name="%s" value="%s" onclick="onlyOne(this)">' +
+                  '  <label for="%s" %s>%s</label><br/>')
+                 % (class_name, label, name, key_value, name, tooltip, label_content))
+        else:
+            schematic += \
+                (('<label for="%s" %s><input class="%s" type="checkbox" id="%s" name="%s" value="%s" onclick="whetherNone(this)">' +
+                 '  %s</label><br/>')
+                 % (name, tooltip, class_name, name, name, key_value, label_content))
+
+            
+    schematic += '  </fieldset>\n</form>\n'
+
+    return schematic
+
+
+def generate_radio_layout(annotation_scheme, horizontal=False):
+
+    schematic = \
+        '<form action="/action_page.php">' + \
+        '  <fieldset>' + \
+        ('  <legend>%s</legend>' % annotation_scheme['description'])
+
+    # TODO: display keyboard shortcuts on the annotation page
+    key2label = {}
+    label2key = {}
+
+    for i, label_data in enumerate(annotation_scheme['labels'], 1):
+
+        label = label_data if isinstance(
+            label_data, str) else label_data['name']
+
+        name = annotation_scheme['name'] + ':::' + label
+        class_name = annotation_scheme['name']
+        key_value = name
+
+        tooltip = ''
+        if isinstance(label_data, collections.Mapping):
+            tooltip_text = ''
+            if 'tooltip' in label_data:
+                tooltip_text = label_data['tooltip']
+                # print('direct: ', tooltip_text)
+            elif 'tooltip_file' in label_data:
+                with open(label_data['tooltip_file'], 'rt') as f:
+                    lines = f.readlines()
+                tooltip_text = ''.join(lines)
+                # print('file: ', tooltip_text)
+            if len(tooltip_text) > 0:
+                tooltip = 'data-toggle="tooltip" data-html="true" data-placement="top" title="%s"' \
+                    % tooltip_text
+
+            # Bind the keys
+            if 'key_value' in label_data:
+                key_value = label_data['key_value']
+                if key_value in key2label:
+                    logger.warning(
+                        "Keyboard input conflict: %s" % key_value)
+                    quit()
+                key2label[key_value] = label
+                label2key[label] = key_value                
+            # print(key_value)
+            
+        if "sequential_key_binding" in annotation_scheme \
+           and annotation_scheme["sequential_key_binding"] \
+           and len(annotation_scheme['labels']) <= 10:
+            key_value = str(i % 10)
+            key2label[key_value] = label
+            label2key[label] = key_value            
+            
+
+        label_content = label
+        if annotation_scheme.get("video_as_label", None) == "True":
+            assert "videopath" in label_data, "Video path should in each label_data when video_as_label is True."
+            video_path = label_data["videopath"]
+            label_content = f'''
+            <video width="320" height="240" autoplay loop muted>
+                <source src="{video_path}" type="video/mp4" />
+            </video>'''
+
+        # Add shortkey to the label so that the annotators will know how to use
+        # it when the shortkey is "None", this will not displayed as we do not
+        # allow short key for None category if label in label2key and
+        # label2key[label] != 'None':
+        #if label in label2key:
+        #    label_content = label_content + \
+        #        ' [' + label2key[label].upper() + ']'
+
+        schematic += \
+                (('  <input class="%s" type="radio" id="%s" name="%s" value="%s" onclick="onlyOne(this)">' +
+                 '  <label for="%s" %s>%s</label><br/>')
+                 % (class_name, label, name, key_value, name, tooltip, label_content))
+
+
+    schematic += '  </fieldset>\n</form>\n'
+    return schematic
+
+
+def generate_likert_layout(annotation_scheme):
+
+    # If the user specified the more complicated likert layout, default to the
+    # radio layout
+    if 'labels' in annotation_scheme:
+        return generate_radio_layout(annotation_scheme, horizontal=False)
+
+    if 'size' not in annotation_scheme:
+        raise Exception('Likert scale for "%s" did not include size' \
+                        % annotation_scheme['name'])
+    if 'min_label' not in annotation_scheme:
+        raise Exception('Likert scale for "%s" did not include min_label' \
+                        % annotation_scheme['name'])
+    if 'max_label' not in annotation_scheme:
+        raise Exception('Likert scale for "%s" did not include max_label' \
+                        % annotation_scheme['name'])
+
+    schematic = \
+        ('<div><form action="/action_page.php">' + \
+        '  <fieldset> <legend>%s</legend> <ul class="likert"> <li> %s </li>') \
+        % (annotation_scheme['description'], annotation_scheme['min_label'])
+    
+    key2label = {}
+    label2key = {}    
+    
+    for i in range(1, annotation_scheme['size']+1):
+
+        label = 'scale_' + str(i)
+        name = annotation_scheme['name'] + ':::' + label
+        class_name = annotation_scheme['name']
+
+        # if the user wants us to add in easy key bindings
+        if "sequential_key_binding" in annotation_scheme \
+           and annotation_scheme["sequential_key_binding"] \
+           and annotation_scheme['size'] <= 10: 
+            key_value = str(i % 10)
+            key2label[key_value] = label
+            label2key[label] = key_value
+        else:
+            key_value = ''
+
+        # In the collapsed version of the likert scale, no label is shown.
+        label_content = ''
+        tooltip = ''        
+
+        schematic += \
+                ((' <li><input class="%s" type="radio" id="%s" name="%s" value="%s" onclick="onlyOne(this)">' +
+                 '  <label for="%s" %s>%s</label></li>')
+                 % (class_name, label, name, key_value, name, tooltip, label_content))
+
+
+    schematic += ('  <li>%s</li> </ul></fieldset>\n</form></div>\n' \
+                  % (annotation_scheme['max_label']))
+    
+    return schematic
+
+def generate_textbox_layout(annotation_scheme):
+    #'<div style="border:1px solid black; border-radius: 25px;">' + \
+    schematic = \
+        '<form action="/action_page.php">' + \
+        '  <fieldset>' + \
+        ('  <legend>%s</legend>' % annotation_scheme['description'])
+
+    # TODO: display keyboard shortcuts on the annotation page
+    key2label = {}
+    label2key = {}
+
+    # TODO: decide whether text boxes need labels
+    label = 'text_box'
+
+    name = annotation_scheme['name'] + ':::' + label
+    class_name = annotation_scheme['name']
+    key_value = name
+
+    tooltip = ''
+    if False:
+        if 'tooltip' in annotation_scheme:
+            tooltip_text = annotation_scheme['tooltip']
+            # print('direct: ', tooltip_text)
+        elif 'tooltip_file' in annotation_scheme:
+            with open(annotation_scheme['tooltip_file'], 'rt') as f:
+                lines = f.readlines()
+            tooltip_text = ''.join(lines)
+            # print('file: ', tooltip_text)
+        if len(tooltip_text) > 0:
+            tooltip = 'data-toggle="tooltip" data-html="true" data-placement="top" title="%s"' \
+                % tooltip_text
+        if 'key_value' in label_data:
+            key_value = label_data['key_value']
+            if key_value in key2label:
+                logger.warning(
+                    "Keyboard input conflict: %s" % key_value)
+                quit()
+            key2label[key_value] = label
+            label2key[label] = key_value
+
+
+    label_content = label
+
+    #add shortkey to the label so that the annotators will know how to use it
+    #when the shortkey is "None", this will not displayed as we do not allow short key for None category
+    #if label in label2key and label2key[label] != 'None':
+    if label in label2key:
+        label_content = label_content + \
+            ' [' + label2key[label].upper() + ']'
+
+
+    schematic += \
+            (('  <input class="%s" type="text" id="%s" name="%s" >' +
+             '  <label for="%s" %s></label><br/>')
+             % (class_name, label, name, name, tooltip))
+
+
+    #schematic += '  </fieldset>\n</form></div>\n'
+    schematic += '  </fieldset>\n</form>\n'
+
+    
+    return schematic
+    
+
+@app.route('/file/<path:filename>')
+def get_file(filename):
+    """Return css file in css folder."""
+    try:
+        return flask.send_from_directory("data/files/", filename)
+    except FileNotFoundError:
+        flask.abort(404)
+
+
+
+def get_class( kls ):
+    '''
+    Returns an instantiated class object from a fully specified name.
+    '''
+    parts = kls.split('.')
+    module = ".".join(parts[:-1])
+    m = __import__( module )
+    for comp in parts[1:]:
+        m = getattr(m, comp)            
+    return m
+
+
+def actively_learn():
+    global config
+    global logger
+    global user_to_annotation_state
+    global instance_id_to_data
+
+    if 'active_learning_config' not in config:
+        logger.warning("the server is trying to do active learning " +
+                       "but this hasn't been configured")
+        return
+
+    al_config = config['active_learning_config']
+
+    # Skip if the user doesn't want us to do active learning
+    if 'enable_active_learning' in al_config and not al_config['enable_active_learning']:
+        return
+
+    if 'classifier_name' not in al_config:
+        raise Exception("active learning enabled but no classifier is set with \"classifier_name\"")
+
+    if 'vectorizer_name' not in al_config:
+        raise Exception("active learning enabled but no vectorizer is set with \"vectorizer_name\"")
+
+    if 'resolution_strategy' not in al_config:
+        raise Exception("active learning enabled but resolution_strategy is not set")
+
+    # This specifies which schema we need to use in active learning (separate
+    # classifiers for each). If the user doesn't specify these, we use all of
+    # them.
+    schema_used = []
+    if "active_learning_schema" in al_config:
+        schema_used = al_config["active_learning_schema"]
+    
+    cls_kwargs = al_config['classifier_kwargs'] if 'classifier_kwargs' in al_config else {}
+    vectorizer_kwargs = al_config['vectorizer_kwargs'] if 'vectorizer_kwargs' in al_config else {}
+    strategy = al_config['resolution_strategy']
+
+    # Collect all the current labels
+    instance_to_labels = defaultdict(list)
+    for uid, uas in user_to_annotation_state.items():
+        for iid, annotation in uas.instance_id_to_labeling.items():
+            instance_to_labels[iid].append(annotation)
+
+    # Resolve all the mutiple-annotations to a single one using the provided
+    # strategy to get training data
+    instance_to_label = {}
+    schema_seen = set()
+    for iid, annotations in instance_to_labels.items():
+        resolved = resolve(annotations, strategy)
+
+        # Prune to just the schema we care about
+        if len(schema_used) > 0:
+            resolved = {k: resolved[k] for k in schema_used}
+
+        for s in resolved:
+            schema_seen.add(s)
+        instance_to_label[iid] = resolved
+
+
+    # Construct a dataframe for easy processing
+    texts = []
+    # We'll train one classifier for each scheme
+    scheme_to_labels = defaultdict(list)
+    text_key = config['item_properties']['text_key']
+    for iid, schema_to_label in instance_to_label.items():
+        # get the text
+        text = instance_id_to_data[iid][text_key]
+        texts.append(text)
+        for s in schema_seen:
+            # In some cases where the user has not selected anything but somehow
+            # this is considered annotated, we include some dummy label
+            label = schema_to_label[s] if s in schema_to_label else 'DUMMY:NONE'
+
+            # HACK: this needs to get fixed for multilabel data and possibly
+            # number data
+            label = list(label.keys())[0]
+            scheme_to_labels[s].append(label)
+
+
+    scheme_to_classifier = {}
+            
+    # Train a classifier for each scheme
+    for scheme, labels in scheme_to_labels.items():
+
+        # Sanity check we have more than 1 label
+        print(labels)
+        label_counts = Counter(labels)
+        if len(label_counts) < 2:
+            logger.warning(('In the current data, data labeled with %s has only a'
+                            + 'single unique label, which is insufficient for '
+                            + 'active learning; skipping...') % scheme)
+            continue
+
+        # Instantiate the classifier and the tokenizer
+        cls = get_class(al_config['classifier_name'])(**cls_kwargs)
+        vectorizer = get_class(al_config['vectorizer_name'])(**vectorizer_kwargs)
+
+        # Train the classifier
+        clf = Pipeline([('vectorizer', vectorizer), ('classifier', cls)])
+        logger.info("training classifier for %s..." % scheme)
+        clf.fit(texts, labels)
+        logger.info("done training classifier for %s" % scheme)
+        scheme_to_classifier[scheme] = clf
+
+
+    # Get the remaining unlabeled instances and start predicting
+    unlabeled_ids = [iid for iid in instance_id_to_data if iid not in instance_to_label]
+    random.shuffle(unlabeled_ids)
+
+    perc_random = al_config['random_sample_percent'] / 100
+
+    # Split to keep some of the data random
+    random_ids = unlabeled_ids[int(len(unlabeled_ids) * perc_random):]
+    unlabeled_ids = unlabeled_ids[:int(len(unlabeled_ids) * perc_random)]
+    remaining_ids = []
+    
+    # Cap how much inference we need to do (important for big datasets)    
+    if 'max_inferred_predictions' in al_config:
+        max_insts = al_config['max_inferred_predictions']
+        remaining_ids = unlabeled_ids[max_insts:]
+        unlabeled_ids = unlabeled_ids[:max_insts]
+
+    # For each scheme, use its classifier to label the data
+    scheme_to_predictions = {}
+    unlabeled_texts = [instance_id_to_data[iid][text_key] for iid in unlabeled_ids]
+    for scheme, clf in scheme_to_classifier.items():
+        logger.info("Inferring labels for %s" % scheme)
+        preds = clf.predict_proba(unlabeled_texts)
+        scheme_to_predictions[scheme] = preds
+        # id_to_scheme_to_predictions[iid][scheme] = preds
+            
+    # Figure out which of the instances to prioritize, keeping the specified
+    # ratio of random-vs-AL-selected instances.
+    ids_and_confidence = []
+    logger.info("Scoring items by model confidence")
+    for i, iid in enumerate(tqdm(unlabeled_ids)):
+        most_confident_pred = 0
+        mp_scheme = None
+        for scheme, all_preds in scheme_to_predictions.items():
+
+            preds = all_preds[i,:]
+            mp = max(preds)
+            # print(mp, preds)
+            if mp > most_confident_pred:
+                most_confident_pred = mp
+                mp_scheme = scheme
+        ids_and_confidence.append((iid, most_confident_pred, mp_scheme))
+
+    # Sort by confidence
+    ids_and_confidence = sorted(ids_and_confidence, key=lambda x: x[1])
+
+    print(ids_and_confidence[:5])
+        
+    # Re-order all of the unlabeled instances
+    new_id_order = []
+    id_to_selection_type = {}
+    for (al, rand_id) in zip_longest(ids_and_confidence, random_ids, fillvalue=None):
+        if al:
+            new_id_order.append(al[0])
+            id_to_selection_type[al[0]] = '%s Classifier' % al[2]
+        if rand_id:
+            new_id_order.append(rand_id)
+            id_to_selection_type[rand_id] = 'Random'
+            
+    # These are the IDs that weren't in the random sample or that we didn't
+    # reorder with active learning
+    new_id_order.extend(remaining_ids)
+
+    # Update each user's ordering, preserving the order for any item that has
+    # any annotation so that it stays in the front of the users' queues even if
+    # they haven't gotten to it yet (but others have)
+    already_annotated = list(instance_to_labels.keys())
+    for user, annotation_state in user_to_annotation_state.items():
+        annotation_state.reorder_remaining_instances(new_id_order,
+                                                     already_annotated)
+
+    logger.info('Finished reording instances')
+        
+def resolve(annotations, strategy):
+    if strategy == 'random':
+        return random.choice(annotations)
+    else:
+        raise Exception("Unknonwn annotation resolution strategy: \"%s\"" % (strategy))
+    
+
+        
+def main():
+    global config
+    global logger
+    global user_config
+
+    args = arguments()
+
+    with open(args.config_file, 'rt') as f:
+        config = yaml.safe_load(f)
+
+    user_config = UserConfig(None)
+
+    #Jiaxin: commenting the following lines since we will have a seperate
+    #        user_config file to save user info.  This is necessary since we
+    #        cannot directly write to the global config file for user
+    #        registration
+    '''
+    user_config_data = config['user_config']
+    if 'allow_all_users' in user_config_data:
+        user_config.allow_all_users = user_config_data['allow_all_users']
+
+        if 'users' in user_config_data:       
+            for user in user_config_data["users"]:
+                username = user['firstname'] + '_' + user['lastname']
+                user_config.add_user(username)
+    '''
+
+    if 'user_config_path' in config:
+        user_config.user_config_path = config['user_config_path']
+        logger.info('Loading users from' + config['user_config_path'])
+        with open(config['user_config_path'],'rt') as f:
+            for line in f.readlines():
+                single_user = json.loads(line.strip())
+                result = user_config.add_single_user(single_user)
+                #print(single_user['username'], result)
+
+
+    logger_name = 'potato'
+    if 'logger_name' in config:
+        logger_name = config['logger_name']
+                
+    logger = logging.getLogger(logger_name)
+
+    logger.setLevel(logging.INFO)
+    logging.basicConfig()
+
+    if args.verbose:
+        logger.setLevel(logging.DEBUG)
+
+    if args.very_verbose:
+        logger.setLevel(logging.NOTSET)
+
+    # For helping in debugging, stuff in the config file name
+    config['__config_file__'] = args.config_file
+        
+    # Creates the templates we'll use in flask by mashing annotation
+    # specification on top of the proto-templates
+    generate_site(config)
+
+    # Loads the training data
+    load_all_data(config)
+
+    # TODO: load previous annotation state
+    # load_annotation_state(config)
+
+    flask_logger = logging.getLogger('werkzeug')
+    flask_logger.setLevel(logging.ERROR)
+
+    print('running at:\nlocalhost:'+str(args.port))
+    app.run(debug=args.very_verbose, host="0.0.0.0", port=args.port)
+
+
+if __name__ == "__main__":
+    main()