import socketserver
import os
import sys
import numpy as np
import flask
from flask import Flask, render_template, request, url_for, jsonify

import pandas as pd

import yaml
import re
from os.path import basename

from os import path

from bs4 import BeautifulSoup


import html

import logging

# import requests
import random
import time
import json
import gzip
from datetime import datetime
from collections import deque, defaultdict
import collections
from argparse import ArgumentParser

# import choix
# import networkx as nx


domain_file_path = ""
file_list = []
file_list_size = 0
default_port = 8000
user_dict = {}

file_to_read_from = ""
MAX_STORY_LENGTH = 99999  # No limit
NUM_STORIES_TO_READ = 999999999  # No limit

all_data = {}

user_story_set = {}
user_story_pos = defaultdict(lambda: 0, dict())
user_file_written_map = defaultdict(dict)
user_current_story_dict = {}
user_response_dicts_queue = defaultdict(deque)

user_to_annotation_state = {}

curr_user_story_similarity = {}

minimum_list = 30

SHOW_PATH = False
SHOW_SIMILARITY = False
FIRST_LOAD = True
# QUESTION_START = True
closed = False

config = None


# Hacky nonsense
schema_label_to_color = {}

COLOR_PALETTE = ['rgb(179,226,205)', 'rgb(253,205,172)', 'rgb(203,213,232)', 'rgb(244,202,228)', 'rgb(230,245,201)', 'rgb(255,242,174)', 'rgb(241,226,204)', 'rgb(204,204,204)', 'rgb(102, 197, 204)', 'rgb(246, 207, 113)',
                 'rgb(248, 156, 116)', 'rgb(220, 176, 242)', 'rgb(135, 197, 95)', 'rgb(158, 185, 243)', 'rgb(254, 136, 177)', 'rgb(201, 219, 116)', 'rgb(139, 224, 164)', 'rgb(180, 151, 231)', 'rgb(179, 179, 179)']

app = Flask(__name__)


class UserAnnotationState:

    def __init__(self, instance_id_to_data):

        # This data structure keeps the
        self.instance_id_to_labeling = {}

        self.instance_id_to_data = instance_id_to_data

        # NOTE: this might be dumb but at the moment, we cache the order in
        # which this user will walk the instances. This might not work if we're
        # annotating a ton of things with a lot of people, but hopefully it's
        # not too bad. The underlying motivation is to programmatically change
        # this ordering later
        self.instance_id_ordering = list(instance_id_to_data.keys())

        self.instance_cursor = 0

    def current_instance(self):
        #print("current_instance(): cursor is now ", self.instance_cursor)
        inst_id = self.instance_id_ordering[self.instance_cursor]
        instance = instance_id_to_data[inst_id]
        return instance

    def go_back(self):
        if self.instance_cursor > 0:
            self.instance_cursor -= 1

    def go_forward(self):
        old_cur = self.instance_cursor
        # print("current cursor: %d/%d, updating to %d/%d" % \
        #      (self.instance_cursor, len(self.instance_id_to_data) - 1,
        #       min(self.instance_cursor + 1,  len(self.instance_id_to_data) - 1),
        #       len(self.instance_id_to_data) - 1))
        if self.instance_cursor < len(self.instance_id_to_data) - 1:
            self.instance_cursor += 1
        #print("go_forward(): cursor %d -> %d" % (old_cur, self.instance_cursor))

    def go_to_id(self, id):
        old_cur = self.instance_cursor
        # print("current cursor: %d/%d, updating to %d/%d" % \
        #      (self.instance_cursor, len(self.instance_id_to_data) - 1,
        #       min(self.instance_cursor + 1,  len(self.instance_id_to_data) - 1),
        #       len(self.instance_id_to_data) - 1))
        if id < len(self.instance_id_to_data) and id >= 0:
            self.instance_cursor = id

    def get_annotations(self, instance_id):
        if instance_id not in self.instance_id_to_labeling:
            return None
        else:
            # NB: Should this be a view/copy?
            return self.instance_id_to_labeling[instance_id]

    def get_annotation_count(self):
        return len(self.instance_id_to_labeling)

    def set_annotation(self, instance_id, schema_to_labels):
        old_annotation = defaultdict(list)
        if instance_id in self.instance_id_to_labeling:
            old_annotation = self.instance_id_to_labeling[instance_id]

        # Avoid updating with no entries
        if len(schema_to_labels) > 0:
            self.instance_id_to_labeling[instance_id] = schema_to_labels
        elif instance_id in self.instance_id_to_labeling:
            del self.instance_id_to_labeling[instance_id]

        return old_annotation != schema_to_labels

    def update(self, id_key, annotation_order, annotated_instances):
        self.instance_id_to_labeling = {}
        for inst in annotated_instances:

            inst_id = inst['id']
            annotation = inst['annotation']

            self.instance_id_to_labeling[inst_id] = annotation

        self.instance_id_ordering = annotation_order

        # Set the current item to be the one after the last thing that was
        # annotated
        self.instance_cursor = min(len(self.instance_id_to_labeling),
                                   len(self.instance_id_ordering)-1)

        # print("update(): user had annotated %d instances, so setting cursor to %d" %
        #      (len(self.instance_id_to_labeling), self.instance_cursor))


def load_all_data(config):
    global annotate_state  # formerly known as user_state
    global all_data
    global logger
    global instance_id_to_data

    # Hacky nonsense
    global re_to_highlights

    # Where to look in the JSON item object for the text to annotate
    text_key = config['item_properties']['text_key']
    id_key = config['item_properties']['id_key']

    items_to_annotate = []

    instance_id_to_data = {}

    data_files = config['data_files']
    logger.debug('Loading data from %d files' % (len(data_files)))

    for data_fname in data_files:
        logger.debug('Reading data from ' + data_fname)
        with open(data_fname, "rt") as f:
            for line_no, line in enumerate(f):
                item = json.loads(line)

                # fix the encoding
                # item[text_key] = item[text_key].encode("latin-1").decode("utf-8")

                instance_id = item[id_key]

                # TODO: check for duplicate instance_id
                instance_id_to_data[instance_id] = item

                items_to_annotate.append(item)

        logger.debug('Loaded %d instances from %s' % (line_no, data_fname))
    all_data["items_to_annotate"] = items_to_annotate

    # TODO: make this fully configurable somehow...
    re_to_highlights = defaultdict(list)
    if 'keyword_highlights_file' in config:
        kh_file = config['keyword_highlights_file']
        logger.debug("Loading keyword highlighting from %s" % (kh_file))

        with open(kh_file, 'rt') as f:
            # TODO: make it flexible based on keyword
            df = pd.read_csv(kh_file, sep='\t')
            for i, row in df.iterrows():
                regex = r'\b' + row['Word'].replace("*", "[a-z]*?") + r'\b'
                re_to_highlights[regex].append((row['Schema'], row['Label']))

        logger.debug('Loaded %d regexes to map to %d labels for dynamic highlighting'
                     % (len(re_to_highlights), i))


def cal_amount(user):
    count = 0
    lines = user_dict[user]["user_data"]
    for key in lines:
        if lines[key]["annotated"]:
            count += 1
    return count


def find_start_id(user):
    path = user_dict[user]["path"]
    # if not os.path.exists(path):
    #    initialize_user_data(path, user_dict[user]['user_id'])
    user_data = {}
    user_dict[user]["start_id"] = len(all_data["annotated_data"])
    lines = user_dict[user]["user_data"]
    for i in range(len(lines), 0):
        line = lines[str(i)]
        if not line["annotated"]:
            user_dict[user]["start_id"] = line["id"]
            return line["id"]
    # user_dict[user]['user_data'] = user_data


def move_to_prev_instance(username):
    user_state = lookup_user_state(username)
    user_state.go_back()


def move_to_next_instance(username):
    user_state = lookup_user_state(username)
    user_state.go_forward()


def go_to_id(username, id):
    # go to specific item
    user_state = lookup_user_state(username)
    user_state.go_to_id(int(id))


def update_annotation_state(username, form):
    user_state = lookup_user_state(username)

    instance_id = request.form['instance_id']

    schema_to_labels = defaultdict(list)

    for key in form:
        # Look for the marker that indicates an annotation label
        if '|||' not in key:
            continue

        cols = key.split('|||')
        annotation_schema = cols[0]
        annotation_label = cols[1]

        schema_to_labels[annotation_schema].append(annotation_label)

    # print("-- for user %s, instance %s -> %s" % (username, instance_id, str(schema_to_labels)))
    did_change = user_state.set_annotation(instance_id, schema_to_labels)
    return did_change


def get_annotations_for_user_on(username, instance_id):
    user_state = lookup_user_state(username)
    annotations = user_state.get_annotations(instance_id)
    return annotations


def merge_annotation():
    global user_dict
    global closed
    global all_data
    global args

    with open("merged_annotation.json", "w") as w:
        for i in range(len(all_data["annotated_data"])):
            line = all_data["annotated_data"][i]
            annotations = []
            for user in user_dict:
                if "label" in user_dict[user]["user_data"][str(i)]:
                    annotations.append(
                        {
                            "label": int(user_dict[user]["user_data"][str(i)]["label"]),
                            "user": int(user_dict[user]["user_id"]),
                        }
                    )
            line["annotations"] = annotations
            w.writelines(json.dumps(line) + "\n")


def write_data(username):
    global user_dict
    global closed
    global all_data
    global args

    path = user_dict[username]["path"]
    with open(path, "w") as w:
        for line in user_dict[username]["user_data"]:
            line = json.dumps(user_dict[username]["user_data"][line])
            w.writelines(line + "\n")


@app.route("/")
def home():
    return render_template("home.html")


def lookup_user_state(username):
    global user_to_annotation_state

    if username not in user_to_annotation_state:
        logger.debug(
            "Previously unknown user \"%s\"; creating new annotation state" % (username))
        user_state = UserAnnotationState(instance_id_to_data)
        user_to_annotation_state[username] = user_state
    else:
        user_state = user_to_annotation_state[username]

    return user_state


def save_user_state(username, save_order=False):
    global user_to_annotation_state
    global config
    global instance_id_to_data

    # Figure out where this user's data would be stored on disk
    user_state_dir = config['user_state_dir']

    # NB: Do some kind of sanitizing on the username to improve security
    user_dir = path.join(user_state_dir, username)

    user_state = lookup_user_state(username)

    if not os.path.exists(user_dir):
        os.makedirs(user_dir)
        logger.debug("Created state directory for user \"%s\"" % (username))

    annotation_order_fname = path.join(user_dir, "annotation_order.txt")
    if not os.path.exists(annotation_order_fname) or save_order:
        with open(annotation_order_fname, 'wt') as outf:
            for inst in user_state.instance_id_ordering:
                # JIAXIN: output id has to be str
                outf.write(str(inst) + '\n')

    annotated_instances_fname = path.join(
        user_dir, "annotated_instances.jsonl")
    with open(annotated_instances_fname, 'wt') as outf:
        for inst_id, data in user_state.instance_id_to_labeling.items():
            output = {'id': inst_id, 'annotation': data}
            json.dump(output, outf)
            outf.write('\n')


def load_user_state(username):
    global user_to_annotation_state
    global config
    global instance_id_to_data
    global logger

    # Figure out where this user's data would be stored on disk
    user_state_dir = config['user_state_dir']

    # NB: Do some kind of sanitizing on the username to improve securty
    user_dir = path.join(user_state_dir, username)

    # User has annotated before
    if os.path.exists(user_dir):
        logger.debug(
            "Found known user \"%s\"; loading annotation state" % (username))

        annotation_order_fname = path.join(user_dir, "annotation_order.txt")
        annotation_order = []
        with open(annotation_order_fname, 'rt') as f:
            for line in f:
                instance_id = line[:-1]
                if instance_id not in instance_id_to_data:
                    logger.warning('Annotation state for %s does not match instances in existing dataset at %s'
                                   % (user_dir, ','.join(config['data_files'])))
                    continue
                annotation_order.append(line[:-1])

        annotated_instances_fname = path.join(
            user_dir, "annotated_instances.jsonl")
        annotated_instances = []

        with open(annotated_instances_fname, 'rt') as f:
            for line in f:
                annotated_instance = json.loads(line)
                instance_id = annotated_instance['id']
                if instance_id not in instance_id_to_data:
                    logger.warning('Annotation state for %s does not match instances in existing dataset at %s'
                                   % (user_dir, ','.join(config['data_files'])))
                    continue
                annotated_instances.append(annotated_instance)

        # Ensure the current data is represented in the annotation order
        # NOTE: this is a hack to be fixed for when old user data is in the same directory
        #
        for iid in instance_id_to_data.keys():
            if iid not in annotation_order:
                annotation_order.append(iid)

        id_key = config['item_properties']['id_key']
        user_state = UserAnnotationState(instance_id_to_data)
        user_state.update(id_key, annotation_order, annotated_instances)

        # Make sure we keep track of the user throughout the program
        user_to_annotation_state[username] = user_state

        logger.info("Loaded %d annotations for known user \"%s\"" %
                    (user_state.get_annotation_count(), len(instance_id_to_data)))

    # New user, so initialize state
    else:

        logger.debug(
            "Previously unknown user \"%s\"; creating new annotation state" % (username))
        user_state = UserAnnotationState(instance_id_to_data)
        user_to_annotation_state[username] = user_state


def get_cur_instance_for_user(username):
    global user_to_annotation_state
    global instance_id_to_data
    global logger

    user_state = lookup_user_state(username)

    return user_state.current_instance()


def previous_response(user, file_path):
    global user_story_pos
    global user_response_dicts_queue
    user_story_pos[user] -= 1

    with open(file_path, "r") as f:
        responses = f.readlines()[:-1]

    user_response_dicts_queue[user].pop()

    with open(file_path, "w") as f:
        for line in responses:
            f.write(line)


@app.route("/user/namepoint", methods=["GET", "POST"])
def user_name_endpoint():

    firstname = request.form.get("firstname")
    lastname = request.form.get("lastname")

    username = firstname + '_' + lastname

    if 'instance_id' in request.form:
        did_change = update_annotation_state(username, request.form)
        if did_change:
            save_user_state(username)

    print("--REQUESTS FORM: ", json.dumps(request.form))

    ism = request.form.get("label")
    action = request.form.get("src")
    #print("label: \"%s\"" % ism)
    # print("action: \"%s\"" % action)

    if action == "home":
        load_user_state(username)
        # gprint("session recovered")
    elif action == "prev_instance":
        #print("moving to prev instance")
        move_to_prev_instance(username)
    elif action == "next_instance":
        #print("moving to next instance")
        move_to_next_instance(username)
    elif action == "go_to":
        go_to_id(username, request.form.get("go_to"))
    elif ism == None:
        print("ISM IS NULLLLLLL")
    else:
        print('unrecognized action request: "%s"' % action)

    instance = get_cur_instance_for_user(username)

    text_key = config['item_properties']['text_key']
    id_key = config['item_properties']['id_key']

    text = instance[text_key]
    instance_id = instance[id_key]

    if "keyword_highlights_file" in config:
        updated_text, schema_labels_to_highlight = post_process(config, text)
    else:
        updated_text, schema_labels_to_highlight = text, set()

    rendered_html = render_template(
        config['site_file'],
        firstname=firstname,
        lastname=lastname,
        # This is what instance the user is currently on
        instance=text,
        instance_obj=instance,
        instance_id=instance_id,
        finished=lookup_user_state(username).get_annotation_count(),
        total_count=len(instance_id_to_data),
        # amount=len(all_data["annotated_data"]),
        # annotated_amount=user_dict[username]["current_display"]["annotated_amount"],
    )

    # UGHGHGHGH the tempalte does unusual escaping, which makes it a PAIN to do
    # the replacement later
    m = re.search('<div name="instance_text">([^<]+)</div>', rendered_html)
    text = m.group(1)

    # For whatever reason, doing this before the render_template causes the
    # embedded HTML to get escaped, so we just do a wholesale replacement here.
    rendered_html = rendered_html.replace(text, updated_text)

    soup = BeautifulSoup(rendered_html, 'html.parser')

    # Parse the page so we can programmatically reset the annotation state
    # to what it was before

    # Highlight the schema's labels as necessary
    for schema, label in schema_labels_to_highlight:
        name = schema + "|||" + label
        # print(name)
        label_elem = soup.find("label", {"for": name})  # .next_sibling

        # Update style to match the current color
        c = get_color_for_schema_label(schema, label)
        # Jiaxin: sometimes label_elem is None
        if label_elem:
            label_elem['style'] = ("background-color: %s" % c)

    # If the user has annotated this before, wall the DOM and fill out what they
    # did
    annotations = get_annotations_for_user_on(username, instance_id)
    if annotations is not None:

        # print('Saw previous annotations for %s: %s' % (instance_id, annotations))

        # Reset the state
        for schema, labels in annotations.items():
            for label in labels:
                name = schema + "|||" + label
                input_field = soup.find("input", {"name": name})
                if input_field is None:
                    print('No input for ', name)
                input_field['checked'] = True

    rendered_html = str(soup)  # soup.prettify()

    return rendered_html


def get_color_for_schema_label(schema, label):
    global schema_label_to_color

    t = (schema, label)
    if t in schema_label_to_color:
        return schema_label_to_color[t]
    else:
        c = COLOR_PALETTE[len(schema_label_to_color)]
        schema_label_to_color[t] = c
        return c


def post_process(config, text):
    global schema_label_to_color

    schema_labels_to_highlight = set()

    all_words = list(set(re.findall(r'\b[a-z]{4,}\b', text)))
    all_words = [w for w in all_words if not w.startswith('http')]
    random.shuffle(all_words)
    print(all_words)

    all_schemas = list([x[0] for x in re_to_highlights.values()])

    # Grab the highlights
    for regex, labels in re_to_highlights.items():

        search_from = 0

        regex = re.compile(regex, re.I)

        while True:
            try:
                match = regex.search(text, search_from)
            except BaseException as e:
                print(repr(e))
                break
            if match is None:
                break

            #print('Searching with %s at %d in [0, %d]' % (regex, search_from, len(text)))

            # print('Saw keyword', match.group())

            start = match.start()
            end = match.end()

            # we're going to replace this instance with a color coded one
            if len(labels) == 1:
                schema, label = labels[0]

                # print('%s -> %s:%s' % (match.group(), schema, label))

                schema_labels_to_highlight.add((schema, label))

                c = get_color_for_schema_label(schema, label)

                pre = "<span style=\"background-color: %s\">" % c

                replacement = pre + match.group() + '</span>'

                text = text[:start] + replacement + text[end:]

                # print(text)

                # Be sure to count all the junk we just added when searching again
                search_from += end + (len(replacement) - len(match.group()))
                # print('\n%d -> %d\n%s' % (end, search_from, text[search_from:]))

            # slightly harder, but just to get the MVP out
            elif len(labels) == 2:

                colors = []

                for schema, label in labels:
                    schema_labels_to_highlight.add((schema, label))
                    c = get_color_for_schema_label(schema, label)
                    colors.append(c)

                matched_word = match.group()

                first_half = matched_word[:int(len(matched_word)/2)]
                last_half = matched_word[int(len(matched_word)/2):]

                pre = "<span style=\"background-color: %s;\">"

                replacement = (pre % colors[0]) + first_half + '</span>' \
                    + (pre % colors[1]) + last_half + '</span>'

                # replacement = '<span style="font-size: 0">' + replacement + '</span>'

                text = text[:start] + replacement + text[end:]

                # Be sure to count all the junk we just added when searching again
                search_from += end + (len(replacement) - len(matched_word))

            # Gotta make this hard somehow...
            else:
                search_from = end

    # Pick a few random words to highlight
    #
    # NOTE: we do this after the label assignment because if we somehow screw up
    # and wrongly flag a valid word, this coloring is embedded within the outer
    # (correct) <span> tag, so the word will get labeled correctly
    num_false_labels = random.randint(0, 1)
    # print('adding %d false labels' % num_false_labels)

    for i in range(min(num_false_labels, len(all_words))):

        # Pick a random word
        to_highlight = all_words[i]

        # Pick a random schema and label
        schema, label = random.choice(all_schemas)

        # print('assigning "%s" to false label "%s:%s"' % (to_highlight, schema, label))

        schema_labels_to_highlight.add((schema, label))

        # Figure out where this word occurs

        c = get_color_for_schema_label(schema, label)

        search_from = 0
        regex = r'\b' + to_highlight + r'\b'
        regex = re.compile(regex, re.I)

        while True:
            try:
                match = regex.search(text, search_from)
            except BaseException as e:
                print(repr(e))
                break
            if match is None:
                break

            start = match.start()
            end = match.end()

            pre = "<span style=\"background-color: %s\">" % c

            replacement = pre + match.group() + '</span>'

            # print(pre + match.group() + '</span>')

            text = text[:start] + replacement + text[end:]

            # Be sure to count all the junk we just added when searching again
            search_from += end + (len(replacement) - len(match.group()))
            # print('\n%d -> %d\n%s' % (end, search_from, text[search_from:]))

    return text, schema_labels_to_highlight


def parse_story_pair_from_file(filepath):
    with open(filepath, "r") as f:
        lines = f.readlines()
    lines = [l.strip("\n").split("\t") for l in lines]
    # random.shuffle(lines)
    return lines


def arguments():
    parser = ArgumentParser()
    parser.set_defaults(show_path=False, show_similarity=False)

    parser.add_argument("config_file")

    parser.add_argument("-p", "--port", action="store", type=int, dest="port",
                        help="The port to run on", default=8000)

    parser.add_argument("-v", "--verbose", action="store_true",
                        help="Report verbose output", default=False)

    parser.add_argument("--veryVerbose", action="store_true", dest="very_verbose",
                        help="Report very verbose output", default=False)
    # parser.add_argument("-p", "--show_path", action="store_true", dest="show_path")
    # parser.add_argument("-s", "--show_sim", action="store_true", dest="show_similarity")

    return parser.parse_args()


def generate_site(config):
    global logger

    logger.info("Generating anntoation site at %s" % config['site_dir'])

    # Load the template
    html_template_file = config['html_template']
    logger.debug("Reading html annotation template %s" % html_template_file)
    # TODO: add file exists checking
    with open(html_template_file, 'rt') as f:
        html_template = ''.join(f.readlines())

    # Load the header we'll stuff in the template
    header_file = config['header_file']
    logger.debug("Reading html header %s" % header_file)
    # TODO: add file exists checking
    with open(header_file, 'rt') as f:
        header = ''.join(f.readlines())

    html_template = html_template.replace("{{ HEADER }}", header)

    # Grab the annotation schemes
    annotation_schemes = config['annotation_schemes']
    logger.debug("Saw %d annotation scheme(s)" % len(annotation_schemes))

    # The annotator schemes get stuff in a <table> for now, though this probably
    # should be made more flexible
    annotation_schematic = "<table><tr>\n"

    for annotation_scheme in annotation_schemes:
        annotation_schematic += "<td valign=\"top\" style=\"padding: 0 20px 0 0;\">\n"
        annotation_schematic += generate_schematic(annotation_scheme) + "\n"
        annotation_schematic += "</td>\n"
    annotation_schematic += "</tr></table>"

    html_template = html_template.replace(
        "{{annotation_schematic}}", annotation_schematic)

    if 'annotation_codebook_url' in config:
        annotation_codebook = config['annotation_codebook_url']
        html_template = html_template.replace(
            "{{annotation_codebook}}", annotation_codebook)

    html_template = html_template.replace(
        "{{annotation_task_name}}", config['annotation_task_name'])

    # Jiaxin: change the basename from the template name to the project name + template name, to allow multiple annotation tasks using the same template
    site_name = '-'.join(config['annotation_task_name'].split(' ')
                         ) + '-' + basename(html_template_file)
    output_html_fname = os.path.join(config['site_dir'], site_name)
    # print(basename(html_template_file))
    # print(output_html_fname)

    # Cache this path as a shortcut to figure out which page to render
    config['site_file'] = site_name

    # Write the file
    with open(output_html_fname, 'wt') as outf:
        outf.write(html_template)

    logger.debug('writing annotation html to %s' % output_html_fname)


def generate_schematic(annotation_scheme):
    global logger

    # Figure out which kind of tasks we're doing and build the input frame
    annotation_type = annotation_scheme['annotation_type']

    if annotation_type == "multiselect":

        schematic = \
            '<form action="/action_page.php">' + \
            '  <fieldset>' + \
            ('  <legend>%s:</legend>' % annotation_scheme['name'])

        # TODO: display keyboard shortcuts on the annotation page
        key2label = {}
        label2key = {}

        for label_data in annotation_scheme['labels']:
            print(label_data)

            label = label_data if isinstance(
                label_data, str) else label_data['name']

            name = annotation_scheme['name'] + '|||' + label
            class_name = annotation_scheme['name']
            key_value = name

            tooltip = ''
            if isinstance(label_data, collections.Mapping):
                tooltip_text = ''
                if 'tooltip' in label_data:
                    tooltip_text = label_data['tooltip']
                    # print('direct: ', tooltip_text)
                elif 'tooltip_file' in label_data:
                    with open(label_data['tooltip_file'], 'rt') as f:
                        lines = f.readlines()
                    tooltip_text = ''.join(lines)
                    # print('file: ', tooltip_text)
                if len(tooltip_text) > 0:
                    tooltip = 'data-toggle="tooltip" data-html="true" data-placement="top" title="%s"' \
                        % tooltip_text
                if 'key_value' in label_data:
                    key_value = label_data['key_value']
                    if key_value in key2label:
                        logger.warning(
                            "Keyboard input conflict: %s" % key_value)
                        quit()
                    key2label[key_value] = label
                    label2key[label] = key_value
            # print(key_value)

            label_content = label
            if annotation_scheme.get("video_as_label", None) == "True":
                assert "videopath" in label_data, "Video path should in each label_data when video_as_label is True."
                video_path = label_data["videopath"]
                label_content = f'''
                <video width="320" height="240" autoplay loop muted>
                    <source src="{video_path}" type="video/mp4" />
                </video>'''
<<<<<<< HEAD
            #add shortkey to the label so that the annotators will know how to use it
            #when the shortkey is "None", this will not displayed as we do not allow short key for None category
            #if label in label2key and label2key[label] != 'None':
=======

            # add shortkey to the label so that the annotators will know how to use it
>>>>>>> 23ade7b0
            if label in label2key:
                label_content = label_content + \
                    ' [' + label2key[label].upper() + ']'
            if ("single_select" in annotation_scheme) and (annotation_scheme["single_select"] == "True"):

                schematic += \
                    (('  <input class="%s" type="checkbox" id="%s" name="%s" value="%s" onclick="onlyOne(this)">' +
                      '  <label for="%s" %s>%s</label><br/>')
                     % (class_name, label, name, key_value, name, tooltip, label_content))
            else:
                schematic += \
<<<<<<< HEAD
                    (('  <input class="%s" type="checkbox" id="%s" name="%s" value="%s" onclick="whetherNone(this)">' + \
                     '  <label for="%s" %s>%s</label><br/>') \
                     % (class_name, label, name, key_value, name, tooltip, label_content))
=======
                    (('  <input type="checkbox" id="%s" name="%s" value="%s">' +
                      '  <label for="%s" %s>%s</label><br/>')
                     % (label, name, key_value, name, tooltip, label_content))
>>>>>>> 23ade7b0

        schematic += '  </fieldset>\n</form>\n'

    else:
        logger.warning("unsupported annotation type: %s" % annotation_type)

    return schematic


@app.route('/file/<path:filename>')
def get_file(filename):
    """Return css file in css folder."""
    try:
        return flask.send_from_directory("data/files/", filename)
    except FileNotFoundError:
        flask.abort(404)


def main():
    global config
    global logger

    args = arguments()

    with open(args.config_file, 'rt') as f:
        config = yaml.safe_load(f)

    logger = logging.getLogger(config['server_name'])

    logger.setLevel(logging.INFO)
    logging.basicConfig()

    if args.verbose:
        logger.setLevel(logging.DEBUG)

    if args.very_verbose:
        logger.setLevel(logging.NOTSET)

    # Creates the templates we'll use in flask by mashing annotation
    # specification on top of the proto-templates
    generate_site(config)

    # Loads the training data
    load_all_data(config)

    # TODO: load previous annotation state
    # load_annotation_state(config)

    flask_logger = logging.getLogger('werkzeug')
    flask_logger.setLevel(logging.ERROR)

    print('running at:\n0.0.0.0:'+str(args.port))
    app.run(debug=args.very_verbose, host="0.0.0.0", port=args.port)


if __name__ == "__main__":
    main()
<|MERGE_RESOLUTION|>--- conflicted
+++ resolved
@@ -1,973 +1,963 @@
-import socketserver
-import os
-import sys
-import numpy as np
-import flask
-from flask import Flask, render_template, request, url_for, jsonify
-
-import pandas as pd
-
-import yaml
-import re
-from os.path import basename
-
-from os import path
-
-from bs4 import BeautifulSoup
-
-
-import html
-
-import logging
-
-# import requests
-import random
-import time
-import json
-import gzip
-from datetime import datetime
-from collections import deque, defaultdict
-import collections
-from argparse import ArgumentParser
-
-# import choix
-# import networkx as nx
-
-
-domain_file_path = ""
-file_list = []
-file_list_size = 0
-default_port = 8000
-user_dict = {}
-
-file_to_read_from = ""
-MAX_STORY_LENGTH = 99999  # No limit
-NUM_STORIES_TO_READ = 999999999  # No limit
-
-all_data = {}
-
-user_story_set = {}
-user_story_pos = defaultdict(lambda: 0, dict())
-user_file_written_map = defaultdict(dict)
-user_current_story_dict = {}
-user_response_dicts_queue = defaultdict(deque)
-
-user_to_annotation_state = {}
-
-curr_user_story_similarity = {}
-
-minimum_list = 30
-
-SHOW_PATH = False
-SHOW_SIMILARITY = False
-FIRST_LOAD = True
-# QUESTION_START = True
-closed = False
-
-config = None
-
-
-# Hacky nonsense
-schema_label_to_color = {}
-
-COLOR_PALETTE = ['rgb(179,226,205)', 'rgb(253,205,172)', 'rgb(203,213,232)', 'rgb(244,202,228)', 'rgb(230,245,201)', 'rgb(255,242,174)', 'rgb(241,226,204)', 'rgb(204,204,204)', 'rgb(102, 197, 204)', 'rgb(246, 207, 113)',
-                 'rgb(248, 156, 116)', 'rgb(220, 176, 242)', 'rgb(135, 197, 95)', 'rgb(158, 185, 243)', 'rgb(254, 136, 177)', 'rgb(201, 219, 116)', 'rgb(139, 224, 164)', 'rgb(180, 151, 231)', 'rgb(179, 179, 179)']
-
-app = Flask(__name__)
-
-
-class UserAnnotationState:
-
-    def __init__(self, instance_id_to_data):
-
-        # This data structure keeps the
-        self.instance_id_to_labeling = {}
-
-        self.instance_id_to_data = instance_id_to_data
-
-        # NOTE: this might be dumb but at the moment, we cache the order in
-        # which this user will walk the instances. This might not work if we're
-        # annotating a ton of things with a lot of people, but hopefully it's
-        # not too bad. The underlying motivation is to programmatically change
-        # this ordering later
-        self.instance_id_ordering = list(instance_id_to_data.keys())
-
-        self.instance_cursor = 0
-
-    def current_instance(self):
-        #print("current_instance(): cursor is now ", self.instance_cursor)
-        inst_id = self.instance_id_ordering[self.instance_cursor]
-        instance = instance_id_to_data[inst_id]
-        return instance
-
-    def go_back(self):
-        if self.instance_cursor > 0:
-            self.instance_cursor -= 1
-
-    def go_forward(self):
-        old_cur = self.instance_cursor
-        # print("current cursor: %d/%d, updating to %d/%d" % \
-        #      (self.instance_cursor, len(self.instance_id_to_data) - 1,
-        #       min(self.instance_cursor + 1,  len(self.instance_id_to_data) - 1),
-        #       len(self.instance_id_to_data) - 1))
-        if self.instance_cursor < len(self.instance_id_to_data) - 1:
-            self.instance_cursor += 1
-        #print("go_forward(): cursor %d -> %d" % (old_cur, self.instance_cursor))
-
-    def go_to_id(self, id):
-        old_cur = self.instance_cursor
-        # print("current cursor: %d/%d, updating to %d/%d" % \
-        #      (self.instance_cursor, len(self.instance_id_to_data) - 1,
-        #       min(self.instance_cursor + 1,  len(self.instance_id_to_data) - 1),
-        #       len(self.instance_id_to_data) - 1))
-        if id < len(self.instance_id_to_data) and id >= 0:
-            self.instance_cursor = id
-
-    def get_annotations(self, instance_id):
-        if instance_id not in self.instance_id_to_labeling:
-            return None
-        else:
-            # NB: Should this be a view/copy?
-            return self.instance_id_to_labeling[instance_id]
-
-    def get_annotation_count(self):
-        return len(self.instance_id_to_labeling)
-
-    def set_annotation(self, instance_id, schema_to_labels):
-        old_annotation = defaultdict(list)
-        if instance_id in self.instance_id_to_labeling:
-            old_annotation = self.instance_id_to_labeling[instance_id]
-
-        # Avoid updating with no entries
-        if len(schema_to_labels) > 0:
-            self.instance_id_to_labeling[instance_id] = schema_to_labels
-        elif instance_id in self.instance_id_to_labeling:
-            del self.instance_id_to_labeling[instance_id]
-
-        return old_annotation != schema_to_labels
-
-    def update(self, id_key, annotation_order, annotated_instances):
-        self.instance_id_to_labeling = {}
-        for inst in annotated_instances:
-
-            inst_id = inst['id']
-            annotation = inst['annotation']
-
-            self.instance_id_to_labeling[inst_id] = annotation
-
-        self.instance_id_ordering = annotation_order
-
-        # Set the current item to be the one after the last thing that was
-        # annotated
-        self.instance_cursor = min(len(self.instance_id_to_labeling),
-                                   len(self.instance_id_ordering)-1)
-
-        # print("update(): user had annotated %d instances, so setting cursor to %d" %
-        #      (len(self.instance_id_to_labeling), self.instance_cursor))
-
-
-def load_all_data(config):
-    global annotate_state  # formerly known as user_state
-    global all_data
-    global logger
-    global instance_id_to_data
-
-    # Hacky nonsense
-    global re_to_highlights
-
-    # Where to look in the JSON item object for the text to annotate
-    text_key = config['item_properties']['text_key']
-    id_key = config['item_properties']['id_key']
-
-    items_to_annotate = []
-
-    instance_id_to_data = {}
-
-    data_files = config['data_files']
-    logger.debug('Loading data from %d files' % (len(data_files)))
-
-    for data_fname in data_files:
-        logger.debug('Reading data from ' + data_fname)
-        with open(data_fname, "rt") as f:
-            for line_no, line in enumerate(f):
-                item = json.loads(line)
-
-                # fix the encoding
-                # item[text_key] = item[text_key].encode("latin-1").decode("utf-8")
-
-                instance_id = item[id_key]
-
-                # TODO: check for duplicate instance_id
-                instance_id_to_data[instance_id] = item
-
-                items_to_annotate.append(item)
-
-        logger.debug('Loaded %d instances from %s' % (line_no, data_fname))
-    all_data["items_to_annotate"] = items_to_annotate
-
-    # TODO: make this fully configurable somehow...
-    re_to_highlights = defaultdict(list)
-    if 'keyword_highlights_file' in config:
-        kh_file = config['keyword_highlights_file']
-        logger.debug("Loading keyword highlighting from %s" % (kh_file))
-
-        with open(kh_file, 'rt') as f:
-            # TODO: make it flexible based on keyword
-            df = pd.read_csv(kh_file, sep='\t')
-            for i, row in df.iterrows():
-                regex = r'\b' + row['Word'].replace("*", "[a-z]*?") + r'\b'
-                re_to_highlights[regex].append((row['Schema'], row['Label']))
-
-        logger.debug('Loaded %d regexes to map to %d labels for dynamic highlighting'
-                     % (len(re_to_highlights), i))
-
-
-def cal_amount(user):
-    count = 0
-    lines = user_dict[user]["user_data"]
-    for key in lines:
-        if lines[key]["annotated"]:
-            count += 1
-    return count
-
-
-def find_start_id(user):
-    path = user_dict[user]["path"]
-    # if not os.path.exists(path):
-    #    initialize_user_data(path, user_dict[user]['user_id'])
-    user_data = {}
-    user_dict[user]["start_id"] = len(all_data["annotated_data"])
-    lines = user_dict[user]["user_data"]
-    for i in range(len(lines), 0):
-        line = lines[str(i)]
-        if not line["annotated"]:
-            user_dict[user]["start_id"] = line["id"]
-            return line["id"]
-    # user_dict[user]['user_data'] = user_data
-
-
-def move_to_prev_instance(username):
-    user_state = lookup_user_state(username)
-    user_state.go_back()
-
-
-def move_to_next_instance(username):
-    user_state = lookup_user_state(username)
-    user_state.go_forward()
-
-
-def go_to_id(username, id):
-    # go to specific item
-    user_state = lookup_user_state(username)
-    user_state.go_to_id(int(id))
-
-
-def update_annotation_state(username, form):
-    user_state = lookup_user_state(username)
-
-    instance_id = request.form['instance_id']
-
-    schema_to_labels = defaultdict(list)
-
-    for key in form:
-        # Look for the marker that indicates an annotation label
-        if '|||' not in key:
-            continue
-
-        cols = key.split('|||')
-        annotation_schema = cols[0]
-        annotation_label = cols[1]
-
-        schema_to_labels[annotation_schema].append(annotation_label)
-
-    # print("-- for user %s, instance %s -> %s" % (username, instance_id, str(schema_to_labels)))
-    did_change = user_state.set_annotation(instance_id, schema_to_labels)
-    return did_change
-
-
-def get_annotations_for_user_on(username, instance_id):
-    user_state = lookup_user_state(username)
-    annotations = user_state.get_annotations(instance_id)
-    return annotations
-
-
-def merge_annotation():
-    global user_dict
-    global closed
-    global all_data
-    global args
-
-    with open("merged_annotation.json", "w") as w:
-        for i in range(len(all_data["annotated_data"])):
-            line = all_data["annotated_data"][i]
-            annotations = []
-            for user in user_dict:
-                if "label" in user_dict[user]["user_data"][str(i)]:
-                    annotations.append(
-                        {
-                            "label": int(user_dict[user]["user_data"][str(i)]["label"]),
-                            "user": int(user_dict[user]["user_id"]),
-                        }
-                    )
-            line["annotations"] = annotations
-            w.writelines(json.dumps(line) + "\n")
-
-
-def write_data(username):
-    global user_dict
-    global closed
-    global all_data
-    global args
-
-    path = user_dict[username]["path"]
-    with open(path, "w") as w:
-        for line in user_dict[username]["user_data"]:
-            line = json.dumps(user_dict[username]["user_data"][line])
-            w.writelines(line + "\n")
-
-
-@app.route("/")
-def home():
-    return render_template("home.html")
-
-
-def lookup_user_state(username):
-    global user_to_annotation_state
-
-    if username not in user_to_annotation_state:
-        logger.debug(
-            "Previously unknown user \"%s\"; creating new annotation state" % (username))
-        user_state = UserAnnotationState(instance_id_to_data)
-        user_to_annotation_state[username] = user_state
-    else:
-        user_state = user_to_annotation_state[username]
-
-    return user_state
-
-
-def save_user_state(username, save_order=False):
-    global user_to_annotation_state
-    global config
-    global instance_id_to_data
-
-    # Figure out where this user's data would be stored on disk
-    user_state_dir = config['user_state_dir']
-
-    # NB: Do some kind of sanitizing on the username to improve security
-    user_dir = path.join(user_state_dir, username)
-
-    user_state = lookup_user_state(username)
-
-    if not os.path.exists(user_dir):
-        os.makedirs(user_dir)
-        logger.debug("Created state directory for user \"%s\"" % (username))
-
-    annotation_order_fname = path.join(user_dir, "annotation_order.txt")
-    if not os.path.exists(annotation_order_fname) or save_order:
-        with open(annotation_order_fname, 'wt') as outf:
-            for inst in user_state.instance_id_ordering:
-                # JIAXIN: output id has to be str
-                outf.write(str(inst) + '\n')
-
-    annotated_instances_fname = path.join(
-        user_dir, "annotated_instances.jsonl")
-    with open(annotated_instances_fname, 'wt') as outf:
-        for inst_id, data in user_state.instance_id_to_labeling.items():
-            output = {'id': inst_id, 'annotation': data}
-            json.dump(output, outf)
-            outf.write('\n')
-
-
-def load_user_state(username):
-    global user_to_annotation_state
-    global config
-    global instance_id_to_data
-    global logger
-
-    # Figure out where this user's data would be stored on disk
-    user_state_dir = config['user_state_dir']
-
-    # NB: Do some kind of sanitizing on the username to improve securty
-    user_dir = path.join(user_state_dir, username)
-
-    # User has annotated before
-    if os.path.exists(user_dir):
-        logger.debug(
-            "Found known user \"%s\"; loading annotation state" % (username))
-
-        annotation_order_fname = path.join(user_dir, "annotation_order.txt")
-        annotation_order = []
-        with open(annotation_order_fname, 'rt') as f:
-            for line in f:
-                instance_id = line[:-1]
-                if instance_id not in instance_id_to_data:
-                    logger.warning('Annotation state for %s does not match instances in existing dataset at %s'
-                                   % (user_dir, ','.join(config['data_files'])))
-                    continue
-                annotation_order.append(line[:-1])
-
-        annotated_instances_fname = path.join(
-            user_dir, "annotated_instances.jsonl")
-        annotated_instances = []
-
-        with open(annotated_instances_fname, 'rt') as f:
-            for line in f:
-                annotated_instance = json.loads(line)
-                instance_id = annotated_instance['id']
-                if instance_id not in instance_id_to_data:
-                    logger.warning('Annotation state for %s does not match instances in existing dataset at %s'
-                                   % (user_dir, ','.join(config['data_files'])))
-                    continue
-                annotated_instances.append(annotated_instance)
-
-        # Ensure the current data is represented in the annotation order
-        # NOTE: this is a hack to be fixed for when old user data is in the same directory
-        #
-        for iid in instance_id_to_data.keys():
-            if iid not in annotation_order:
-                annotation_order.append(iid)
-
-        id_key = config['item_properties']['id_key']
-        user_state = UserAnnotationState(instance_id_to_data)
-        user_state.update(id_key, annotation_order, annotated_instances)
-
-        # Make sure we keep track of the user throughout the program
-        user_to_annotation_state[username] = user_state
-
-        logger.info("Loaded %d annotations for known user \"%s\"" %
-                    (user_state.get_annotation_count(), len(instance_id_to_data)))
-
-    # New user, so initialize state
-    else:
-
-        logger.debug(
-            "Previously unknown user \"%s\"; creating new annotation state" % (username))
-        user_state = UserAnnotationState(instance_id_to_data)
-        user_to_annotation_state[username] = user_state
-
-
-def get_cur_instance_for_user(username):
-    global user_to_annotation_state
-    global instance_id_to_data
-    global logger
-
-    user_state = lookup_user_state(username)
-
-    return user_state.current_instance()
-
-
-def previous_response(user, file_path):
-    global user_story_pos
-    global user_response_dicts_queue
-    user_story_pos[user] -= 1
-
-    with open(file_path, "r") as f:
-        responses = f.readlines()[:-1]
-
-    user_response_dicts_queue[user].pop()
-
-    with open(file_path, "w") as f:
-        for line in responses:
-            f.write(line)
-
-
-@app.route("/user/namepoint", methods=["GET", "POST"])
-def user_name_endpoint():
-
-    firstname = request.form.get("firstname")
-    lastname = request.form.get("lastname")
-
-    username = firstname + '_' + lastname
-
-    if 'instance_id' in request.form:
-        did_change = update_annotation_state(username, request.form)
-        if did_change:
-            save_user_state(username)
-
-    print("--REQUESTS FORM: ", json.dumps(request.form))
-
-    ism = request.form.get("label")
-    action = request.form.get("src")
-    #print("label: \"%s\"" % ism)
-    # print("action: \"%s\"" % action)
-
-    if action == "home":
-        load_user_state(username)
-        # gprint("session recovered")
-    elif action == "prev_instance":
-        #print("moving to prev instance")
-        move_to_prev_instance(username)
-    elif action == "next_instance":
-        #print("moving to next instance")
-        move_to_next_instance(username)
-    elif action == "go_to":
-        go_to_id(username, request.form.get("go_to"))
-    elif ism == None:
-        print("ISM IS NULLLLLLL")
-    else:
-        print('unrecognized action request: "%s"' % action)
-
-    instance = get_cur_instance_for_user(username)
-
-    text_key = config['item_properties']['text_key']
-    id_key = config['item_properties']['id_key']
-
-    text = instance[text_key]
-    instance_id = instance[id_key]
-
-    if "keyword_highlights_file" in config:
-        updated_text, schema_labels_to_highlight = post_process(config, text)
-    else:
-        updated_text, schema_labels_to_highlight = text, set()
-
-    rendered_html = render_template(
-        config['site_file'],
-        firstname=firstname,
-        lastname=lastname,
-        # This is what instance the user is currently on
-        instance=text,
-        instance_obj=instance,
-        instance_id=instance_id,
-        finished=lookup_user_state(username).get_annotation_count(),
-        total_count=len(instance_id_to_data),
-        # amount=len(all_data["annotated_data"]),
-        # annotated_amount=user_dict[username]["current_display"]["annotated_amount"],
-    )
-
-    # UGHGHGHGH the tempalte does unusual escaping, which makes it a PAIN to do
-    # the replacement later
-    m = re.search('<div name="instance_text">([^<]+)</div>', rendered_html)
-    text = m.group(1)
-
-    # For whatever reason, doing this before the render_template causes the
-    # embedded HTML to get escaped, so we just do a wholesale replacement here.
-    rendered_html = rendered_html.replace(text, updated_text)
-
-    soup = BeautifulSoup(rendered_html, 'html.parser')
-
-    # Parse the page so we can programmatically reset the annotation state
-    # to what it was before
-
-    # Highlight the schema's labels as necessary
-    for schema, label in schema_labels_to_highlight:
-        name = schema + "|||" + label
-        # print(name)
-        label_elem = soup.find("label", {"for": name})  # .next_sibling
-
-        # Update style to match the current color
-        c = get_color_for_schema_label(schema, label)
-        # Jiaxin: sometimes label_elem is None
-        if label_elem:
-            label_elem['style'] = ("background-color: %s" % c)
-
-    # If the user has annotated this before, wall the DOM and fill out what they
-    # did
-    annotations = get_annotations_for_user_on(username, instance_id)
-    if annotations is not None:
-
-        # print('Saw previous annotations for %s: %s' % (instance_id, annotations))
-
-        # Reset the state
-        for schema, labels in annotations.items():
-            for label in labels:
-                name = schema + "|||" + label
-                input_field = soup.find("input", {"name": name})
-                if input_field is None:
-                    print('No input for ', name)
-                input_field['checked'] = True
-
-    rendered_html = str(soup)  # soup.prettify()
-
-    return rendered_html
-
-
-def get_color_for_schema_label(schema, label):
-    global schema_label_to_color
-
-    t = (schema, label)
-    if t in schema_label_to_color:
-        return schema_label_to_color[t]
-    else:
-        c = COLOR_PALETTE[len(schema_label_to_color)]
-        schema_label_to_color[t] = c
-        return c
-
-
-def post_process(config, text):
-    global schema_label_to_color
-
-    schema_labels_to_highlight = set()
-
-    all_words = list(set(re.findall(r'\b[a-z]{4,}\b', text)))
-    all_words = [w for w in all_words if not w.startswith('http')]
-    random.shuffle(all_words)
-    print(all_words)
-
-    all_schemas = list([x[0] for x in re_to_highlights.values()])
-
-    # Grab the highlights
-    for regex, labels in re_to_highlights.items():
-
-        search_from = 0
-
-        regex = re.compile(regex, re.I)
-
-        while True:
-            try:
-                match = regex.search(text, search_from)
-            except BaseException as e:
-                print(repr(e))
-                break
-            if match is None:
-                break
-
-            #print('Searching with %s at %d in [0, %d]' % (regex, search_from, len(text)))
-
-            # print('Saw keyword', match.group())
-
-            start = match.start()
-            end = match.end()
-
-            # we're going to replace this instance with a color coded one
-            if len(labels) == 1:
-                schema, label = labels[0]
-
-                # print('%s -> %s:%s' % (match.group(), schema, label))
-
-                schema_labels_to_highlight.add((schema, label))
-
-                c = get_color_for_schema_label(schema, label)
-
-                pre = "<span style=\"background-color: %s\">" % c
-
-                replacement = pre + match.group() + '</span>'
-
-                text = text[:start] + replacement + text[end:]
-
-                # print(text)
-
-                # Be sure to count all the junk we just added when searching again
-                search_from += end + (len(replacement) - len(match.group()))
-                # print('\n%d -> %d\n%s' % (end, search_from, text[search_from:]))
-
-            # slightly harder, but just to get the MVP out
-            elif len(labels) == 2:
-
-                colors = []
-
-                for schema, label in labels:
-                    schema_labels_to_highlight.add((schema, label))
-                    c = get_color_for_schema_label(schema, label)
-                    colors.append(c)
-
-                matched_word = match.group()
-
-                first_half = matched_word[:int(len(matched_word)/2)]
-                last_half = matched_word[int(len(matched_word)/2):]
-
-                pre = "<span style=\"background-color: %s;\">"
-
-                replacement = (pre % colors[0]) + first_half + '</span>' \
-                    + (pre % colors[1]) + last_half + '</span>'
-
-                # replacement = '<span style="font-size: 0">' + replacement + '</span>'
-
-                text = text[:start] + replacement + text[end:]
-
-                # Be sure to count all the junk we just added when searching again
-                search_from += end + (len(replacement) - len(matched_word))
-
-            # Gotta make this hard somehow...
-            else:
-                search_from = end
-
-    # Pick a few random words to highlight
-    #
-    # NOTE: we do this after the label assignment because if we somehow screw up
-    # and wrongly flag a valid word, this coloring is embedded within the outer
-    # (correct) <span> tag, so the word will get labeled correctly
-    num_false_labels = random.randint(0, 1)
-    # print('adding %d false labels' % num_false_labels)
-
-    for i in range(min(num_false_labels, len(all_words))):
-
-        # Pick a random word
-        to_highlight = all_words[i]
-
-        # Pick a random schema and label
-        schema, label = random.choice(all_schemas)
-
-        # print('assigning "%s" to false label "%s:%s"' % (to_highlight, schema, label))
-
-        schema_labels_to_highlight.add((schema, label))
-
-        # Figure out where this word occurs
-
-        c = get_color_for_schema_label(schema, label)
-
-        search_from = 0
-        regex = r'\b' + to_highlight + r'\b'
-        regex = re.compile(regex, re.I)
-
-        while True:
-            try:
-                match = regex.search(text, search_from)
-            except BaseException as e:
-                print(repr(e))
-                break
-            if match is None:
-                break
-
-            start = match.start()
-            end = match.end()
-
-            pre = "<span style=\"background-color: %s\">" % c
-
-            replacement = pre + match.group() + '</span>'
-
-            # print(pre + match.group() + '</span>')
-
-            text = text[:start] + replacement + text[end:]
-
-            # Be sure to count all the junk we just added when searching again
-            search_from += end + (len(replacement) - len(match.group()))
-            # print('\n%d -> %d\n%s' % (end, search_from, text[search_from:]))
-
-    return text, schema_labels_to_highlight
-
-
-def parse_story_pair_from_file(filepath):
-    with open(filepath, "r") as f:
-        lines = f.readlines()
-    lines = [l.strip("\n").split("\t") for l in lines]
-    # random.shuffle(lines)
-    return lines
-
-
-def arguments():
-    parser = ArgumentParser()
-    parser.set_defaults(show_path=False, show_similarity=False)
-
-    parser.add_argument("config_file")
-
-    parser.add_argument("-p", "--port", action="store", type=int, dest="port",
-                        help="The port to run on", default=8000)
-
-    parser.add_argument("-v", "--verbose", action="store_true",
-                        help="Report verbose output", default=False)
-
-    parser.add_argument("--veryVerbose", action="store_true", dest="very_verbose",
-                        help="Report very verbose output", default=False)
-    # parser.add_argument("-p", "--show_path", action="store_true", dest="show_path")
-    # parser.add_argument("-s", "--show_sim", action="store_true", dest="show_similarity")
-
-    return parser.parse_args()
-
-
-def generate_site(config):
-    global logger
-
-    logger.info("Generating anntoation site at %s" % config['site_dir'])
-
-    # Load the template
-    html_template_file = config['html_template']
-    logger.debug("Reading html annotation template %s" % html_template_file)
-    # TODO: add file exists checking
-    with open(html_template_file, 'rt') as f:
-        html_template = ''.join(f.readlines())
-
-    # Load the header we'll stuff in the template
-    header_file = config['header_file']
-    logger.debug("Reading html header %s" % header_file)
-    # TODO: add file exists checking
-    with open(header_file, 'rt') as f:
-        header = ''.join(f.readlines())
-
-    html_template = html_template.replace("{{ HEADER }}", header)
-
-    # Grab the annotation schemes
-    annotation_schemes = config['annotation_schemes']
-    logger.debug("Saw %d annotation scheme(s)" % len(annotation_schemes))
-
-    # The annotator schemes get stuff in a <table> for now, though this probably
-    # should be made more flexible
-    annotation_schematic = "<table><tr>\n"
-
-    for annotation_scheme in annotation_schemes:
-        annotation_schematic += "<td valign=\"top\" style=\"padding: 0 20px 0 0;\">\n"
-        annotation_schematic += generate_schematic(annotation_scheme) + "\n"
-        annotation_schematic += "</td>\n"
-    annotation_schematic += "</tr></table>"
-
-    html_template = html_template.replace(
-        "{{annotation_schematic}}", annotation_schematic)
-
-    if 'annotation_codebook_url' in config:
-        annotation_codebook = config['annotation_codebook_url']
-        html_template = html_template.replace(
-            "{{annotation_codebook}}", annotation_codebook)
-
-    html_template = html_template.replace(
-        "{{annotation_task_name}}", config['annotation_task_name'])
-
-    # Jiaxin: change the basename from the template name to the project name + template name, to allow multiple annotation tasks using the same template
-    site_name = '-'.join(config['annotation_task_name'].split(' ')
-                         ) + '-' + basename(html_template_file)
-    output_html_fname = os.path.join(config['site_dir'], site_name)
-    # print(basename(html_template_file))
-    # print(output_html_fname)
-
-    # Cache this path as a shortcut to figure out which page to render
-    config['site_file'] = site_name
-
-    # Write the file
-    with open(output_html_fname, 'wt') as outf:
-        outf.write(html_template)
-
-    logger.debug('writing annotation html to %s' % output_html_fname)
-
-
-def generate_schematic(annotation_scheme):
-    global logger
-
-    # Figure out which kind of tasks we're doing and build the input frame
-    annotation_type = annotation_scheme['annotation_type']
-
-    if annotation_type == "multiselect":
-
-        schematic = \
-            '<form action="/action_page.php">' + \
-            '  <fieldset>' + \
-            ('  <legend>%s:</legend>' % annotation_scheme['name'])
-
-        # TODO: display keyboard shortcuts on the annotation page
-        key2label = {}
-        label2key = {}
-
-        for label_data in annotation_scheme['labels']:
-            print(label_data)
-
-            label = label_data if isinstance(
-                label_data, str) else label_data['name']
-
-            name = annotation_scheme['name'] + '|||' + label
-            class_name = annotation_scheme['name']
-            key_value = name
-
-            tooltip = ''
-            if isinstance(label_data, collections.Mapping):
-                tooltip_text = ''
-                if 'tooltip' in label_data:
-                    tooltip_text = label_data['tooltip']
-                    # print('direct: ', tooltip_text)
-                elif 'tooltip_file' in label_data:
-                    with open(label_data['tooltip_file'], 'rt') as f:
-                        lines = f.readlines()
-                    tooltip_text = ''.join(lines)
-                    # print('file: ', tooltip_text)
-                if len(tooltip_text) > 0:
-                    tooltip = 'data-toggle="tooltip" data-html="true" data-placement="top" title="%s"' \
-                        % tooltip_text
-                if 'key_value' in label_data:
-                    key_value = label_data['key_value']
-                    if key_value in key2label:
-                        logger.warning(
-                            "Keyboard input conflict: %s" % key_value)
-                        quit()
-                    key2label[key_value] = label
-                    label2key[label] = key_value
-            # print(key_value)
-
-            label_content = label
-            if annotation_scheme.get("video_as_label", None) == "True":
-                assert "videopath" in label_data, "Video path should in each label_data when video_as_label is True."
-                video_path = label_data["videopath"]
-                label_content = f'''
-                <video width="320" height="240" autoplay loop muted>
-                    <source src="{video_path}" type="video/mp4" />
-                </video>'''
-<<<<<<< HEAD
-            #add shortkey to the label so that the annotators will know how to use it
-            #when the shortkey is "None", this will not displayed as we do not allow short key for None category
-            #if label in label2key and label2key[label] != 'None':
-=======
-
-            # add shortkey to the label so that the annotators will know how to use it
->>>>>>> 23ade7b0
-            if label in label2key:
-                label_content = label_content + \
-                    ' [' + label2key[label].upper() + ']'
-            if ("single_select" in annotation_scheme) and (annotation_scheme["single_select"] == "True"):
-
-                schematic += \
-                    (('  <input class="%s" type="checkbox" id="%s" name="%s" value="%s" onclick="onlyOne(this)">' +
-                      '  <label for="%s" %s>%s</label><br/>')
-                     % (class_name, label, name, key_value, name, tooltip, label_content))
-            else:
-                schematic += \
-<<<<<<< HEAD
-                    (('  <input class="%s" type="checkbox" id="%s" name="%s" value="%s" onclick="whetherNone(this)">' + \
-                     '  <label for="%s" %s>%s</label><br/>') \
-                     % (class_name, label, name, key_value, name, tooltip, label_content))
-=======
-                    (('  <input type="checkbox" id="%s" name="%s" value="%s">' +
-                      '  <label for="%s" %s>%s</label><br/>')
-                     % (label, name, key_value, name, tooltip, label_content))
->>>>>>> 23ade7b0
-
-        schematic += '  </fieldset>\n</form>\n'
-
-    else:
-        logger.warning("unsupported annotation type: %s" % annotation_type)
-
-    return schematic
-
-
-@app.route('/file/<path:filename>')
-def get_file(filename):
-    """Return css file in css folder."""
-    try:
-        return flask.send_from_directory("data/files/", filename)
-    except FileNotFoundError:
-        flask.abort(404)
-
-
-def main():
-    global config
-    global logger
-
-    args = arguments()
-
-    with open(args.config_file, 'rt') as f:
-        config = yaml.safe_load(f)
-
-    logger = logging.getLogger(config['server_name'])
-
-    logger.setLevel(logging.INFO)
-    logging.basicConfig()
-
-    if args.verbose:
-        logger.setLevel(logging.DEBUG)
-
-    if args.very_verbose:
-        logger.setLevel(logging.NOTSET)
-
-    # Creates the templates we'll use in flask by mashing annotation
-    # specification on top of the proto-templates
-    generate_site(config)
-
-    # Loads the training data
-    load_all_data(config)
-
-    # TODO: load previous annotation state
-    # load_annotation_state(config)
-
-    flask_logger = logging.getLogger('werkzeug')
-    flask_logger.setLevel(logging.ERROR)
-
-    print('running at:\n0.0.0.0:'+str(args.port))
-    app.run(debug=args.very_verbose, host="0.0.0.0", port=args.port)
-
-
-if __name__ == "__main__":
-    main()
+import socketserver
+import os
+import sys
+import numpy as np
+import flask
+from flask import Flask, render_template, request, url_for, jsonify
+
+import pandas as pd
+
+import yaml
+import re
+from os.path import basename
+
+from os import path
+
+from bs4 import BeautifulSoup
+
+
+import html
+
+import logging
+
+# import requests
+import random
+import time
+import json
+import gzip
+from datetime import datetime
+from collections import deque, defaultdict
+import collections
+from argparse import ArgumentParser
+
+# import choix
+# import networkx as nx
+
+
+domain_file_path = ""
+file_list = []
+file_list_size = 0
+default_port = 8000
+user_dict = {}
+
+file_to_read_from = ""
+MAX_STORY_LENGTH = 99999  # No limit
+NUM_STORIES_TO_READ = 999999999  # No limit
+
+all_data = {}
+
+user_story_set = {}
+user_story_pos = defaultdict(lambda: 0, dict())
+user_file_written_map = defaultdict(dict)
+user_current_story_dict = {}
+user_response_dicts_queue = defaultdict(deque)
+
+user_to_annotation_state = {}
+
+curr_user_story_similarity = {}
+
+minimum_list = 30
+
+SHOW_PATH = False
+SHOW_SIMILARITY = False
+FIRST_LOAD = True
+# QUESTION_START = True
+closed = False
+
+config = None
+
+
+# Hacky nonsense
+schema_label_to_color = {}
+
+COLOR_PALETTE = ['rgb(179,226,205)', 'rgb(253,205,172)', 'rgb(203,213,232)', 'rgb(244,202,228)', 'rgb(230,245,201)', 'rgb(255,242,174)', 'rgb(241,226,204)', 'rgb(204,204,204)', 'rgb(102, 197, 204)', 'rgb(246, 207, 113)',
+                 'rgb(248, 156, 116)', 'rgb(220, 176, 242)', 'rgb(135, 197, 95)', 'rgb(158, 185, 243)', 'rgb(254, 136, 177)', 'rgb(201, 219, 116)', 'rgb(139, 224, 164)', 'rgb(180, 151, 231)', 'rgb(179, 179, 179)']
+
+app = Flask(__name__)
+
+
+class UserAnnotationState:
+
+    def __init__(self, instance_id_to_data):
+
+        # This data structure keeps the
+        self.instance_id_to_labeling = {}
+
+        self.instance_id_to_data = instance_id_to_data
+
+        # NOTE: this might be dumb but at the moment, we cache the order in
+        # which this user will walk the instances. This might not work if we're
+        # annotating a ton of things with a lot of people, but hopefully it's
+        # not too bad. The underlying motivation is to programmatically change
+        # this ordering later
+        self.instance_id_ordering = list(instance_id_to_data.keys())
+
+        self.instance_cursor = 0
+
+    def current_instance(self):
+        #print("current_instance(): cursor is now ", self.instance_cursor)
+        inst_id = self.instance_id_ordering[self.instance_cursor]
+        instance = instance_id_to_data[inst_id]
+        return instance
+
+    def go_back(self):
+        if self.instance_cursor > 0:
+            self.instance_cursor -= 1
+
+    def go_forward(self):
+        old_cur = self.instance_cursor
+        # print("current cursor: %d/%d, updating to %d/%d" % \
+        #      (self.instance_cursor, len(self.instance_id_to_data) - 1,
+        #       min(self.instance_cursor + 1,  len(self.instance_id_to_data) - 1),
+        #       len(self.instance_id_to_data) - 1))
+        if self.instance_cursor < len(self.instance_id_to_data) - 1:
+            self.instance_cursor += 1
+        #print("go_forward(): cursor %d -> %d" % (old_cur, self.instance_cursor))
+
+    def go_to_id(self, id):
+        old_cur = self.instance_cursor
+        # print("current cursor: %d/%d, updating to %d/%d" % \
+        #      (self.instance_cursor, len(self.instance_id_to_data) - 1,
+        #       min(self.instance_cursor + 1,  len(self.instance_id_to_data) - 1),
+        #       len(self.instance_id_to_data) - 1))
+        if id < len(self.instance_id_to_data) and id >= 0:
+            self.instance_cursor = id
+
+    def get_annotations(self, instance_id):
+        if instance_id not in self.instance_id_to_labeling:
+            return None
+        else:
+            # NB: Should this be a view/copy?
+            return self.instance_id_to_labeling[instance_id]
+
+    def get_annotation_count(self):
+        return len(self.instance_id_to_labeling)
+
+    def set_annotation(self, instance_id, schema_to_labels):
+        old_annotation = defaultdict(list)
+        if instance_id in self.instance_id_to_labeling:
+            old_annotation = self.instance_id_to_labeling[instance_id]
+
+        # Avoid updating with no entries
+        if len(schema_to_labels) > 0:
+            self.instance_id_to_labeling[instance_id] = schema_to_labels
+        elif instance_id in self.instance_id_to_labeling:
+            del self.instance_id_to_labeling[instance_id]
+
+        return old_annotation != schema_to_labels
+
+    def update(self, id_key, annotation_order, annotated_instances):
+        self.instance_id_to_labeling = {}
+        for inst in annotated_instances:
+
+            inst_id = inst['id']
+            annotation = inst['annotation']
+
+            self.instance_id_to_labeling[inst_id] = annotation
+
+        self.instance_id_ordering = annotation_order
+
+        # Set the current item to be the one after the last thing that was
+        # annotated
+        self.instance_cursor = min(len(self.instance_id_to_labeling),
+                                   len(self.instance_id_ordering)-1)
+
+        # print("update(): user had annotated %d instances, so setting cursor to %d" %
+        #      (len(self.instance_id_to_labeling), self.instance_cursor))
+
+
+def load_all_data(config):
+    global annotate_state  # formerly known as user_state
+    global all_data
+    global logger
+    global instance_id_to_data
+
+    # Hacky nonsense
+    global re_to_highlights
+
+    # Where to look in the JSON item object for the text to annotate
+    text_key = config['item_properties']['text_key']
+    id_key = config['item_properties']['id_key']
+
+    items_to_annotate = []
+
+    instance_id_to_data = {}
+
+    data_files = config['data_files']
+    logger.debug('Loading data from %d files' % (len(data_files)))
+
+    for data_fname in data_files:
+        logger.debug('Reading data from ' + data_fname)
+        with open(data_fname, "rt") as f:
+            for line_no, line in enumerate(f):
+                item = json.loads(line)
+
+                # fix the encoding
+                # item[text_key] = item[text_key].encode("latin-1").decode("utf-8")
+
+                instance_id = item[id_key]
+
+                # TODO: check for duplicate instance_id
+                instance_id_to_data[instance_id] = item
+
+                items_to_annotate.append(item)
+
+        logger.debug('Loaded %d instances from %s' % (line_no, data_fname))
+    all_data["items_to_annotate"] = items_to_annotate
+
+    # TODO: make this fully configurable somehow...
+    re_to_highlights = defaultdict(list)
+    if 'keyword_highlights_file' in config:
+        kh_file = config['keyword_highlights_file']
+        logger.debug("Loading keyword highlighting from %s" % (kh_file))
+
+        with open(kh_file, 'rt') as f:
+            # TODO: make it flexible based on keyword
+            df = pd.read_csv(kh_file, sep='\t')
+            for i, row in df.iterrows():
+                regex = r'\b' + row['Word'].replace("*", "[a-z]*?") + r'\b'
+                re_to_highlights[regex].append((row['Schema'], row['Label']))
+
+        logger.debug('Loaded %d regexes to map to %d labels for dynamic highlighting'
+                     % (len(re_to_highlights), i))
+
+
+def cal_amount(user):
+    count = 0
+    lines = user_dict[user]["user_data"]
+    for key in lines:
+        if lines[key]["annotated"]:
+            count += 1
+    return count
+
+
+def find_start_id(user):
+    path = user_dict[user]["path"]
+    # if not os.path.exists(path):
+    #    initialize_user_data(path, user_dict[user]['user_id'])
+    user_data = {}
+    user_dict[user]["start_id"] = len(all_data["annotated_data"])
+    lines = user_dict[user]["user_data"]
+    for i in range(len(lines), 0):
+        line = lines[str(i)]
+        if not line["annotated"]:
+            user_dict[user]["start_id"] = line["id"]
+            return line["id"]
+    # user_dict[user]['user_data'] = user_data
+
+
+def move_to_prev_instance(username):
+    user_state = lookup_user_state(username)
+    user_state.go_back()
+
+
+def move_to_next_instance(username):
+    user_state = lookup_user_state(username)
+    user_state.go_forward()
+
+
+def go_to_id(username, id):
+    # go to specific item
+    user_state = lookup_user_state(username)
+    user_state.go_to_id(int(id))
+
+
+def update_annotation_state(username, form):
+    user_state = lookup_user_state(username)
+
+    instance_id = request.form['instance_id']
+
+    schema_to_labels = defaultdict(list)
+
+    for key in form:
+        # Look for the marker that indicates an annotation label
+        if '|||' not in key:
+            continue
+
+        cols = key.split('|||')
+        annotation_schema = cols[0]
+        annotation_label = cols[1]
+
+        schema_to_labels[annotation_schema].append(annotation_label)
+
+    # print("-- for user %s, instance %s -> %s" % (username, instance_id, str(schema_to_labels)))
+    did_change = user_state.set_annotation(instance_id, schema_to_labels)
+    return did_change
+
+
+def get_annotations_for_user_on(username, instance_id):
+    user_state = lookup_user_state(username)
+    annotations = user_state.get_annotations(instance_id)
+    return annotations
+
+
+def merge_annotation():
+    global user_dict
+    global closed
+    global all_data
+    global args
+
+    with open("merged_annotation.json", "w") as w:
+        for i in range(len(all_data["annotated_data"])):
+            line = all_data["annotated_data"][i]
+            annotations = []
+            for user in user_dict:
+                if "label" in user_dict[user]["user_data"][str(i)]:
+                    annotations.append(
+                        {
+                            "label": int(user_dict[user]["user_data"][str(i)]["label"]),
+                            "user": int(user_dict[user]["user_id"]),
+                        }
+                    )
+            line["annotations"] = annotations
+            w.writelines(json.dumps(line) + "\n")
+
+
+def write_data(username):
+    global user_dict
+    global closed
+    global all_data
+    global args
+
+    path = user_dict[username]["path"]
+    with open(path, "w") as w:
+        for line in user_dict[username]["user_data"]:
+            line = json.dumps(user_dict[username]["user_data"][line])
+            w.writelines(line + "\n")
+
+
+@app.route("/")
+def home():
+    return render_template("home.html")
+
+
+def lookup_user_state(username):
+    global user_to_annotation_state
+
+    if username not in user_to_annotation_state:
+        logger.debug(
+            "Previously unknown user \"%s\"; creating new annotation state" % (username))
+        user_state = UserAnnotationState(instance_id_to_data)
+        user_to_annotation_state[username] = user_state
+    else:
+        user_state = user_to_annotation_state[username]
+
+    return user_state
+
+
+def save_user_state(username, save_order=False):
+    global user_to_annotation_state
+    global config
+    global instance_id_to_data
+
+    # Figure out where this user's data would be stored on disk
+    user_state_dir = config['user_state_dir']
+
+    # NB: Do some kind of sanitizing on the username to improve security
+    user_dir = path.join(user_state_dir, username)
+
+    user_state = lookup_user_state(username)
+
+    if not os.path.exists(user_dir):
+        os.makedirs(user_dir)
+        logger.debug("Created state directory for user \"%s\"" % (username))
+
+    annotation_order_fname = path.join(user_dir, "annotation_order.txt")
+    if not os.path.exists(annotation_order_fname) or save_order:
+        with open(annotation_order_fname, 'wt') as outf:
+            for inst in user_state.instance_id_ordering:
+                # JIAXIN: output id has to be str
+                outf.write(str(inst) + '\n')
+
+    annotated_instances_fname = path.join(
+        user_dir, "annotated_instances.jsonl")
+    with open(annotated_instances_fname, 'wt') as outf:
+        for inst_id, data in user_state.instance_id_to_labeling.items():
+            output = {'id': inst_id, 'annotation': data}
+            json.dump(output, outf)
+            outf.write('\n')
+
+
+def load_user_state(username):
+    global user_to_annotation_state
+    global config
+    global instance_id_to_data
+    global logger
+
+    # Figure out where this user's data would be stored on disk
+    user_state_dir = config['user_state_dir']
+
+    # NB: Do some kind of sanitizing on the username to improve securty
+    user_dir = path.join(user_state_dir, username)
+
+    # User has annotated before
+    if os.path.exists(user_dir):
+        logger.debug(
+            "Found known user \"%s\"; loading annotation state" % (username))
+
+        annotation_order_fname = path.join(user_dir, "annotation_order.txt")
+        annotation_order = []
+        with open(annotation_order_fname, 'rt') as f:
+            for line in f:
+                instance_id = line[:-1]
+                if instance_id not in instance_id_to_data:
+                    logger.warning('Annotation state for %s does not match instances in existing dataset at %s'
+                                   % (user_dir, ','.join(config['data_files'])))
+                    continue
+                annotation_order.append(line[:-1])
+
+        annotated_instances_fname = path.join(
+            user_dir, "annotated_instances.jsonl")
+        annotated_instances = []
+
+        with open(annotated_instances_fname, 'rt') as f:
+            for line in f:
+                annotated_instance = json.loads(line)
+                instance_id = annotated_instance['id']
+                if instance_id not in instance_id_to_data:
+                    logger.warning('Annotation state for %s does not match instances in existing dataset at %s'
+                                   % (user_dir, ','.join(config['data_files'])))
+                    continue
+                annotated_instances.append(annotated_instance)
+
+        # Ensure the current data is represented in the annotation order
+        # NOTE: this is a hack to be fixed for when old user data is in the same directory
+        #
+        for iid in instance_id_to_data.keys():
+            if iid not in annotation_order:
+                annotation_order.append(iid)
+
+        id_key = config['item_properties']['id_key']
+        user_state = UserAnnotationState(instance_id_to_data)
+        user_state.update(id_key, annotation_order, annotated_instances)
+
+        # Make sure we keep track of the user throughout the program
+        user_to_annotation_state[username] = user_state
+
+        logger.info("Loaded %d annotations for known user \"%s\"" %
+                    (user_state.get_annotation_count(), len(instance_id_to_data)))
+
+    # New user, so initialize state
+    else:
+
+        logger.debug(
+            "Previously unknown user \"%s\"; creating new annotation state" % (username))
+        user_state = UserAnnotationState(instance_id_to_data)
+        user_to_annotation_state[username] = user_state
+
+
+def get_cur_instance_for_user(username):
+    global user_to_annotation_state
+    global instance_id_to_data
+    global logger
+
+    user_state = lookup_user_state(username)
+
+    return user_state.current_instance()
+
+
+def previous_response(user, file_path):
+    global user_story_pos
+    global user_response_dicts_queue
+    user_story_pos[user] -= 1
+
+    with open(file_path, "r") as f:
+        responses = f.readlines()[:-1]
+
+    user_response_dicts_queue[user].pop()
+
+    with open(file_path, "w") as f:
+        for line in responses:
+            f.write(line)
+
+
+@app.route("/user/namepoint", methods=["GET", "POST"])
+def user_name_endpoint():
+
+    firstname = request.form.get("firstname")
+    lastname = request.form.get("lastname")
+
+    username = firstname + '_' + lastname
+
+    if 'instance_id' in request.form:
+        did_change = update_annotation_state(username, request.form)
+        if did_change:
+            save_user_state(username)
+
+    print("--REQUESTS FORM: ", json.dumps(request.form))
+
+    ism = request.form.get("label")
+    action = request.form.get("src")
+    #print("label: \"%s\"" % ism)
+    # print("action: \"%s\"" % action)
+
+    if action == "home":
+        load_user_state(username)
+        # gprint("session recovered")
+    elif action == "prev_instance":
+        #print("moving to prev instance")
+        move_to_prev_instance(username)
+    elif action == "next_instance":
+        #print("moving to next instance")
+        move_to_next_instance(username)
+    elif action == "go_to":
+        go_to_id(username, request.form.get("go_to"))
+    elif ism == None:
+        print("ISM IS NULLLLLLL")
+    else:
+        print('unrecognized action request: "%s"' % action)
+
+    instance = get_cur_instance_for_user(username)
+
+    text_key = config['item_properties']['text_key']
+    id_key = config['item_properties']['id_key']
+
+    text = instance[text_key]
+    instance_id = instance[id_key]
+
+    if "keyword_highlights_file" in config:
+        updated_text, schema_labels_to_highlight = post_process(config, text)
+    else:
+        updated_text, schema_labels_to_highlight = text, set()
+
+    rendered_html = render_template(
+        config['site_file'],
+        firstname=firstname,
+        lastname=lastname,
+        # This is what instance the user is currently on
+        instance=text,
+        instance_obj=instance,
+        instance_id=instance_id,
+        finished=lookup_user_state(username).get_annotation_count(),
+        total_count=len(instance_id_to_data),
+        # amount=len(all_data["annotated_data"]),
+        # annotated_amount=user_dict[username]["current_display"]["annotated_amount"],
+    )
+
+    # UGHGHGHGH the tempalte does unusual escaping, which makes it a PAIN to do
+    # the replacement later
+    m = re.search('<div name="instance_text">([^<]+)</div>', rendered_html)
+    text = m.group(1)
+
+    # For whatever reason, doing this before the render_template causes the
+    # embedded HTML to get escaped, so we just do a wholesale replacement here.
+    rendered_html = rendered_html.replace(text, updated_text)
+
+    soup = BeautifulSoup(rendered_html, 'html.parser')
+
+    # Parse the page so we can programmatically reset the annotation state
+    # to what it was before
+
+    # Highlight the schema's labels as necessary
+    for schema, label in schema_labels_to_highlight:
+        name = schema + "|||" + label
+        # print(name)
+        label_elem = soup.find("label", {"for": name})  # .next_sibling
+
+        # Update style to match the current color
+        c = get_color_for_schema_label(schema, label)
+        # Jiaxin: sometimes label_elem is None
+        if label_elem:
+            label_elem['style'] = ("background-color: %s" % c)
+
+    # If the user has annotated this before, wall the DOM and fill out what they
+    # did
+    annotations = get_annotations_for_user_on(username, instance_id)
+    if annotations is not None:
+
+        # print('Saw previous annotations for %s: %s' % (instance_id, annotations))
+
+        # Reset the state
+        for schema, labels in annotations.items():
+            for label in labels:
+                name = schema + "|||" + label
+                input_field = soup.find("input", {"name": name})
+                if input_field is None:
+                    print('No input for ', name)
+                input_field['checked'] = True
+
+    rendered_html = str(soup)  # soup.prettify()
+
+    return rendered_html
+
+
+def get_color_for_schema_label(schema, label):
+    global schema_label_to_color
+
+    t = (schema, label)
+    if t in schema_label_to_color:
+        return schema_label_to_color[t]
+    else:
+        c = COLOR_PALETTE[len(schema_label_to_color)]
+        schema_label_to_color[t] = c
+        return c
+
+
+def post_process(config, text):
+    global schema_label_to_color
+
+    schema_labels_to_highlight = set()
+
+    all_words = list(set(re.findall(r'\b[a-z]{4,}\b', text)))
+    all_words = [w for w in all_words if not w.startswith('http')]
+    random.shuffle(all_words)
+    print(all_words)
+
+    all_schemas = list([x[0] for x in re_to_highlights.values()])
+
+    # Grab the highlights
+    for regex, labels in re_to_highlights.items():
+
+        search_from = 0
+
+        regex = re.compile(regex, re.I)
+
+        while True:
+            try:
+                match = regex.search(text, search_from)
+            except BaseException as e:
+                print(repr(e))
+                break
+            if match is None:
+                break
+
+            #print('Searching with %s at %d in [0, %d]' % (regex, search_from, len(text)))
+
+            # print('Saw keyword', match.group())
+
+            start = match.start()
+            end = match.end()
+
+            # we're going to replace this instance with a color coded one
+            if len(labels) == 1:
+                schema, label = labels[0]
+
+                # print('%s -> %s:%s' % (match.group(), schema, label))
+
+                schema_labels_to_highlight.add((schema, label))
+
+                c = get_color_for_schema_label(schema, label)
+
+                pre = "<span style=\"background-color: %s\">" % c
+
+                replacement = pre + match.group() + '</span>'
+
+                text = text[:start] + replacement + text[end:]
+
+                # print(text)
+
+                # Be sure to count all the junk we just added when searching again
+                search_from += end + (len(replacement) - len(match.group()))
+                # print('\n%d -> %d\n%s' % (end, search_from, text[search_from:]))
+
+            # slightly harder, but just to get the MVP out
+            elif len(labels) == 2:
+
+                colors = []
+
+                for schema, label in labels:
+                    schema_labels_to_highlight.add((schema, label))
+                    c = get_color_for_schema_label(schema, label)
+                    colors.append(c)
+
+                matched_word = match.group()
+
+                first_half = matched_word[:int(len(matched_word)/2)]
+                last_half = matched_word[int(len(matched_word)/2):]
+
+                pre = "<span style=\"background-color: %s;\">"
+
+                replacement = (pre % colors[0]) + first_half + '</span>' \
+                    + (pre % colors[1]) + last_half + '</span>'
+
+                # replacement = '<span style="font-size: 0">' + replacement + '</span>'
+
+                text = text[:start] + replacement + text[end:]
+
+                # Be sure to count all the junk we just added when searching again
+                search_from += end + (len(replacement) - len(matched_word))
+
+            # Gotta make this hard somehow...
+            else:
+                search_from = end
+
+    # Pick a few random words to highlight
+    #
+    # NOTE: we do this after the label assignment because if we somehow screw up
+    # and wrongly flag a valid word, this coloring is embedded within the outer
+    # (correct) <span> tag, so the word will get labeled correctly
+    num_false_labels = random.randint(0, 1)
+    # print('adding %d false labels' % num_false_labels)
+
+    for i in range(min(num_false_labels, len(all_words))):
+
+        # Pick a random word
+        to_highlight = all_words[i]
+
+        # Pick a random schema and label
+        schema, label = random.choice(all_schemas)
+
+        # print('assigning "%s" to false label "%s:%s"' % (to_highlight, schema, label))
+
+        schema_labels_to_highlight.add((schema, label))
+
+        # Figure out where this word occurs
+
+        c = get_color_for_schema_label(schema, label)
+
+        search_from = 0
+        regex = r'\b' + to_highlight + r'\b'
+        regex = re.compile(regex, re.I)
+
+        while True:
+            try:
+                match = regex.search(text, search_from)
+            except BaseException as e:
+                print(repr(e))
+                break
+            if match is None:
+                break
+
+            start = match.start()
+            end = match.end()
+
+            pre = "<span style=\"background-color: %s\">" % c
+
+            replacement = pre + match.group() + '</span>'
+
+            # print(pre + match.group() + '</span>')
+
+            text = text[:start] + replacement + text[end:]
+
+            # Be sure to count all the junk we just added when searching again
+            search_from += end + (len(replacement) - len(match.group()))
+            # print('\n%d -> %d\n%s' % (end, search_from, text[search_from:]))
+
+    return text, schema_labels_to_highlight
+
+
+def parse_story_pair_from_file(filepath):
+    with open(filepath, "r") as f:
+        lines = f.readlines()
+    lines = [l.strip("\n").split("\t") for l in lines]
+    # random.shuffle(lines)
+    return lines
+
+
+def arguments():
+    parser = ArgumentParser()
+    parser.set_defaults(show_path=False, show_similarity=False)
+
+    parser.add_argument("config_file")
+
+    parser.add_argument("-p", "--port", action="store", type=int, dest="port",
+                        help="The port to run on", default=8000)
+
+    parser.add_argument("-v", "--verbose", action="store_true",
+                        help="Report verbose output", default=False)
+
+    parser.add_argument("--veryVerbose", action="store_true", dest="very_verbose",
+                        help="Report very verbose output", default=False)
+    # parser.add_argument("-p", "--show_path", action="store_true", dest="show_path")
+    # parser.add_argument("-s", "--show_sim", action="store_true", dest="show_similarity")
+
+    return parser.parse_args()
+
+
+def generate_site(config):
+    global logger
+
+    logger.info("Generating anntoation site at %s" % config['site_dir'])
+
+    # Load the template
+    html_template_file = config['html_template']
+    logger.debug("Reading html annotation template %s" % html_template_file)
+    # TODO: add file exists checking
+    with open(html_template_file, 'rt') as f:
+        html_template = ''.join(f.readlines())
+
+    # Load the header we'll stuff in the template
+    header_file = config['header_file']
+    logger.debug("Reading html header %s" % header_file)
+    # TODO: add file exists checking
+    with open(header_file, 'rt') as f:
+        header = ''.join(f.readlines())
+
+    html_template = html_template.replace("{{ HEADER }}", header)
+
+    # Grab the annotation schemes
+    annotation_schemes = config['annotation_schemes']
+    logger.debug("Saw %d annotation scheme(s)" % len(annotation_schemes))
+
+    # The annotator schemes get stuff in a <table> for now, though this probably
+    # should be made more flexible
+    annotation_schematic = "<table><tr>\n"
+
+    for annotation_scheme in annotation_schemes:
+        annotation_schematic += "<td valign=\"top\" style=\"padding: 0 20px 0 0;\">\n"
+        annotation_schematic += generate_schematic(annotation_scheme) + "\n"
+        annotation_schematic += "</td>\n"
+    annotation_schematic += "</tr></table>"
+
+    html_template = html_template.replace(
+        "{{annotation_schematic}}", annotation_schematic)
+
+    if 'annotation_codebook_url' in config:
+        annotation_codebook = config['annotation_codebook_url']
+        html_template = html_template.replace(
+            "{{annotation_codebook}}", annotation_codebook)
+
+    html_template = html_template.replace(
+        "{{annotation_task_name}}", config['annotation_task_name'])
+
+    # Jiaxin: change the basename from the template name to the project name + template name, to allow multiple annotation tasks using the same template
+    site_name = '-'.join(config['annotation_task_name'].split(' ')
+                         ) + '-' + basename(html_template_file)
+    output_html_fname = os.path.join(config['site_dir'], site_name)
+    # print(basename(html_template_file))
+    # print(output_html_fname)
+
+    # Cache this path as a shortcut to figure out which page to render
+    config['site_file'] = site_name
+
+    # Write the file
+    with open(output_html_fname, 'wt') as outf:
+        outf.write(html_template)
+
+    logger.debug('writing annotation html to %s' % output_html_fname)
+
+
+def generate_schematic(annotation_scheme):
+    global logger
+
+    # Figure out which kind of tasks we're doing and build the input frame
+    annotation_type = annotation_scheme['annotation_type']
+
+    if annotation_type == "multiselect":
+
+        schematic = \
+            '<form action="/action_page.php">' + \
+            '  <fieldset>' + \
+            ('  <legend>%s:</legend>' % annotation_scheme['name'])
+
+        # TODO: display keyboard shortcuts on the annotation page
+        key2label = {}
+        label2key = {}
+
+        for label_data in annotation_scheme['labels']:
+            print(label_data)
+
+            label = label_data if isinstance(
+                label_data, str) else label_data['name']
+
+            name = annotation_scheme['name'] + '|||' + label
+            class_name = annotation_scheme['name']
+            key_value = name
+
+            tooltip = ''
+            if isinstance(label_data, collections.Mapping):
+                tooltip_text = ''
+                if 'tooltip' in label_data:
+                    tooltip_text = label_data['tooltip']
+                    # print('direct: ', tooltip_text)
+                elif 'tooltip_file' in label_data:
+                    with open(label_data['tooltip_file'], 'rt') as f:
+                        lines = f.readlines()
+                    tooltip_text = ''.join(lines)
+                    # print('file: ', tooltip_text)
+                if len(tooltip_text) > 0:
+                    tooltip = 'data-toggle="tooltip" data-html="true" data-placement="top" title="%s"' \
+                        % tooltip_text
+                if 'key_value' in label_data:
+                    key_value = label_data['key_value']
+                    if key_value in key2label:
+                        logger.warning(
+                            "Keyboard input conflict: %s" % key_value)
+                        quit()
+                    key2label[key_value] = label
+                    label2key[label] = key_value
+            # print(key_value)
+
+            label_content = label
+            if annotation_scheme.get("video_as_label", None) == "True":
+                assert "videopath" in label_data, "Video path should in each label_data when video_as_label is True."
+                video_path = label_data["videopath"]
+                label_content = f'''
+                <video width="320" height="240" autoplay loop muted>
+                    <source src="{video_path}" type="video/mp4" />
+                </video>'''
+
+            #add shortkey to the label so that the annotators will know how to use it
+            #when the shortkey is "None", this will not displayed as we do not allow short key for None category
+            #if label in label2key and label2key[label] != 'None':
+            if label in label2key:
+                label_content = label_content + \
+                    ' [' + label2key[label].upper() + ']'
+            if ("single_select" in annotation_scheme) and (annotation_scheme["single_select"] == "True"):
+
+                schematic += \
+                    (('  <input class="%s" type="checkbox" id="%s" name="%s" value="%s" onclick="onlyOne(this)">' +
+                      '  <label for="%s" %s>%s</label><br/>')
+                     % (class_name, label, name, key_value, name, tooltip, label_content))
+            else:
+                schematic += \
+                    (('  <input class="%s" type="checkbox" id="%s" name="%s" value="%s" onclick="whetherNone(this)">' +
+                     '  <label for="%s" %s>%s</label><br/>')
+                     % (class_name, label, name, key_value, name, tooltip, label_content))
+
+        schematic += '  </fieldset>\n</form>\n'
+
+    else:
+        logger.warning("unsupported annotation type: %s" % annotation_type)
+
+    return schematic
+
+
+@app.route('/file/<path:filename>')
+def get_file(filename):
+    """Return css file in css folder."""
+    try:
+        return flask.send_from_directory("data/files/", filename)
+    except FileNotFoundError:
+        flask.abort(404)
+
+
+def main():
+    global config
+    global logger
+
+    args = arguments()
+
+    with open(args.config_file, 'rt') as f:
+        config = yaml.safe_load(f)
+
+    logger = logging.getLogger(config['server_name'])
+
+    logger.setLevel(logging.INFO)
+    logging.basicConfig()
+
+    if args.verbose:
+        logger.setLevel(logging.DEBUG)
+
+    if args.very_verbose:
+        logger.setLevel(logging.NOTSET)
+
+    # Creates the templates we'll use in flask by mashing annotation
+    # specification on top of the proto-templates
+    generate_site(config)
+
+    # Loads the training data
+    load_all_data(config)
+
+    # TODO: load previous annotation state
+    # load_annotation_state(config)
+
+    flask_logger = logging.getLogger('werkzeug')
+    flask_logger.setLevel(logging.ERROR)
+
+    print('running at:\n0.0.0.0:'+str(args.port))
+    app.run(debug=args.very_verbose, host="0.0.0.0", port=args.port)
+
+
+if __name__ == "__main__":
+    main()